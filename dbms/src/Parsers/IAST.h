--- conflicted
+++ resolved
@@ -39,13 +39,6 @@
 {
 public:
     ASTs children;
-
-<<<<<<< HEAD
-    SemanticPtr semantic;
-=======
-    /// This pointer does not allow it to be deleted while the range refers to it.
-    StringPtr owned_string;
->>>>>>> c3d35e03
 
     virtual ~IAST() = default;
     IAST() = default;
