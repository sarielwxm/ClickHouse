--- conflicted
+++ resolved
@@ -266,11 +266,6 @@
 └────────────────┘
 ```
 
-:::note "Attention"
-    `Date` или `DateTime` это возвращаемый тип функций `toStartOf*`, который описан ниже. Несмотря на то, что эти функции могут принимать `DateTime64` в качестве аргумента, если переданное значение типа `DateTime64` выходит за пределы нормального диапазона (с 1900 по 2299 год), то это даст неверный результат.
-<<<<<<< HEAD
-    :::
-
 :::Attention
 Тип возвращаемого описанными далее функциями `toStartOf*`, `toMonday` значения - `Date` или `DateTime`.
 Хотя эти функции могут принимать значения типа `Date32` или `DateTime64` в качестве аргумента, при обработке аргумента вне нормального диапазона значений (`1970` - `2148` для `Date` и `1970-01-01 00:00:00`-`2106-02-07 08:28:15` для `DateTime`) будет получен некорректный результат.
@@ -279,12 +274,8 @@
 * `2106-02-07 08:28:15` будет взят в качестве аргумента, если полученный аргумент превосходит данное значение и возвращаемый тип - `DateTime`,
 * `2149-06-06` будет взят в качестве аргумента, если полученный аргумент превосходит данное значение и возвращаемый тип - `Date`,
 * `2149-05-31` будет результатом функции `toLastDayOfMonth` при обработке аргумента больше `2149-05-31`.
-  :::
-* 
-=======
 :::
 
->>>>>>> 3ee52eb2
 ## toStartOfYear {#tostartofyear}
 
 Округляет дату или дату-с-временем вниз до первого дня года.
@@ -318,18 +309,11 @@
 Округляет дату или дату-с-временем вниз до первого дня месяца.
 Возвращается дата.
 
-<<<<<<< HEAD
 ## toLastDayOfMonth
 
 Округляет дату или дату-с-временем до последнего числа месяца.
 Возвращается дата.
 
-=======
-:::note "Attention"
-    Возвращаемое значение для некорректных дат зависит от реализации. ClickHouse может вернуть нулевую дату, выбросить исключение, или выполнить «естественное» перетекание дат между месяцами.
-:::
-    
->>>>>>> 3ee52eb2
 ## toMonday {#tomonday}
 
 Округляет дату или дату-с-временем вниз до ближайшего понедельника.
