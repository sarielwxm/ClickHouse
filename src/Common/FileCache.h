#pragma once

#include <atomic>
#include <chrono>
#include <list>
#include <memory>
#include <mutex>
#include <unordered_map>
#include <unordered_set>
#include <boost/noncopyable.hpp>
#include <map>

#include "FileCache_fwd.h"
#include <Common/logger_useful.h>
#include <Common/FileSegment.h>
#include <Core/Types.h>


namespace DB
{

/**
 * Local cache for remote filesystem files, represented as a set of non-overlapping non-empty file segments.
 */
class IFileCache : private boost::noncopyable
{
friend class FileSegment;
friend struct FileSegmentsHolder;

public:
    using Key = UInt128;
    using Downloader = std::unique_ptr<SeekableReadBuffer>;

    IFileCache(
        const String & cache_base_path_,
        const FileCacheSettings & cache_settings_);

    virtual ~IFileCache() = default;

    /// Restore cache from local filesystem.
    virtual void initialize() = 0;

    virtual void remove(const Key & key) = 0;

    virtual void remove(bool force_remove_unreleasable) = 0;

    static bool isReadOnly();

    /// Cache capacity in bytes.
    size_t capacity() const { return max_size; }

    static Key hash(const String & path);

    String getPathInLocalCache(const Key & key, size_t offset);

    String getPathInLocalCache(const Key & key);

    const String & getBasePath() const { return cache_base_path; }

    virtual std::vector<String> tryGetCachePaths(const Key & key) = 0;

    /**
     * Given an `offset` and `size` representing [offset, offset + size) bytes interval,
     * return list of cached non-overlapping non-empty
     * file segments `[segment1, ..., segmentN]` which intersect with given interval.
     *
     * Segments in returned list are ordered in ascending order and represent a full contiguous
     * interval (no holes). Each segment in returned list has state: DOWNLOADED, DOWNLOADING or EMPTY.
     *
     * As long as pointers to returned file segments are hold
     * it is guaranteed that these file segments are not removed from cache.
     */
    virtual FileSegmentsHolder getOrSet(const Key & key, size_t offset, size_t size) = 0;

    /**
     * Segments in returned list are ordered in ascending order and represent a full contiguous
     * interval (no holes). Each segment in returned list has state: DOWNLOADED, DOWNLOADING or EMPTY.
     *
     * If file segment has state EMPTY, then it is also marked as "detached". E.g. it is "detached"
     * from cache (not owned by cache), and as a result will never change it's state and will be destructed
     * with the destruction of the holder, while in getOrSet() EMPTY file segments can eventually change
     * it's state (and become DOWNLOADED).
     */
    virtual FileSegmentsHolder get(const Key & key, size_t offset, size_t size) = 0;

    virtual FileSegmentsHolder setDownloading(const Key & key, size_t offset, size_t size) = 0;

    virtual FileSegments getSnapshot() const = 0;

    /// For debug.
    virtual String dumpStructure(const Key & key) = 0;

    virtual size_t getUsedCacheSize() const = 0;

    virtual size_t getFileSegmentsNum() const = 0;

protected:
    String cache_base_path;
    size_t max_size;
    size_t max_element_size;
    size_t max_file_segment_size;

    bool is_initialized = false;

    mutable std::mutex mutex;

    virtual bool tryReserve(
        const Key & key, size_t offset, size_t size,
        std::lock_guard<std::mutex> & cache_lock) = 0;

    virtual void remove(
        Key key, size_t offset,
        std::lock_guard<std::mutex> & cache_lock,
        std::lock_guard<std::mutex> & segment_lock) = 0;

    virtual bool isLastFileSegmentHolder(
        const Key & key, size_t offset,
        std::lock_guard<std::mutex> & cache_lock,
        std::lock_guard<std::mutex> & segment_lock) = 0;

    /// If file segment was partially downloaded and then space reservation fails (because of no
    /// space left), then update corresponding cache cell metadata (file segment size).
    virtual void reduceSizeToDownloaded(
        const Key & key, size_t offset,
        std::lock_guard<std::mutex> & cache_lock,
        std::lock_guard<std::mutex> & segment_lock) = 0;

    void assertInitialized() const;
};

using FileCachePtr = std::shared_ptr<IFileCache>;

class LRUFileCache final : public IFileCache
{
public:
    LRUFileCache(
        const String & cache_base_path_,
        const FileCacheSettings & cache_settings_);

    FileSegmentsHolder getOrSet(const Key & key, size_t offset, size_t size) override;

    FileSegmentsHolder get(const Key & key, size_t offset, size_t size) override;

    FileSegments getSnapshot() const override;

    FileSegmentsHolder setDownloading(const Key & key, size_t offset, size_t size) override;

    void initialize() override;

    void remove(const Key & key) override;

    void remove(bool force_remove_unreleasable) override;

    std::vector<String> tryGetCachePaths(const Key & key) override;

    size_t getUsedCacheSize() const override;

    size_t getFileSegmentsNum() const override;

private:
    class LRUQueue
    {
    public:
        struct FileKeyAndOffset
        {
            Key key;
            size_t offset;
            size_t size;

            FileKeyAndOffset(const Key & key_, size_t offset_, size_t size_) : key(key_), offset(offset_), size(size_) {}
        };

        using Iterator = typename std::list<FileKeyAndOffset>::iterator;

        size_t getTotalWeight(std::lock_guard<std::mutex> & /* cache_lock */) const { return cache_size; }

        size_t getElementsNum(std::lock_guard<std::mutex> & /* cache_lock */) const { return queue.size(); }

        Iterator add(const Key & key, size_t offset, size_t size, std::lock_guard<std::mutex> & cache_lock);

        void remove(Iterator queue_it, std::lock_guard<std::mutex> & cache_lock);

        void moveToEnd(Iterator queue_it, std::lock_guard<std::mutex> & cache_lock);

        /// Space reservation for a file segment is incremental, so we need to be able to increment size of the queue entry.
        void incrementSize(Iterator queue_it, size_t size_increment, std::lock_guard<std::mutex> & cache_lock);

        void assertCorrectness(LRUFileCache * cache, std::lock_guard<std::mutex> & cache_lock);

        String toString(std::lock_guard<std::mutex> & cache_lock) const;

        bool contains(const Key & key, size_t offset, std::lock_guard<std::mutex> & cache_lock) const;

        Iterator begin() { return queue.begin(); }

        Iterator end() { return queue.end(); }

    private:
        std::list<FileKeyAndOffset> queue;
        size_t cache_size = 0;
    };

    struct FileSegmentCell : private boost::noncopyable
    {
        FileSegmentPtr file_segment;

        /// Iterator is put here on first reservation attempt, if successful.
        std::optional<LRUQueue::Iterator> queue_iterator;

        /// Pointer to file segment is always hold by the cache itself.
        /// Apart from pointer in cache, it can be hold by cache users, when they call
        /// getorSet(), but cache users always hold it via FileSegmentsHolder.
        bool releasable() const { return file_segment.unique(); }

        size_t size() const { return file_segment->reserved_size; }

        FileSegmentCell(FileSegmentPtr file_segment_, LRUFileCache * cache, std::lock_guard<std::mutex> & cache_lock);

        FileSegmentCell(FileSegmentCell && other) noexcept
            : file_segment(std::move(other.file_segment))
<<<<<<< HEAD
            , queue_iterator(std::move(other.queue_iterator)) {}
=======
            , queue_iterator(other.queue_iterator) {}

        std::pair<Key, size_t> getKeyAndOffset() const { return std::make_pair(file_segment->key(), file_segment->range().left); }
>>>>>>> 83a4b949
    };

    using FileSegmentsByOffset = std::map<size_t, FileSegmentCell>;
    using CachedFiles = std::unordered_map<Key, FileSegmentsByOffset>;

    CachedFiles files;
    LRUQueue queue;
    Poco::Logger * log;

    FileSegments getImpl(
        const Key & key, const FileSegment::Range & range,
        std::lock_guard<std::mutex> & cache_lock);

    FileSegmentCell * getCell(
        const Key & key, size_t offset, std::lock_guard<std::mutex> & cache_lock);

    FileSegmentCell * addCell(
        const Key & key, size_t offset, size_t size,
        FileSegment::State state, std::lock_guard<std::mutex> & cache_lock);

    void useCell(const FileSegmentCell & cell, FileSegments & result, std::lock_guard<std::mutex> & cache_lock);

    bool tryReserve(
        const Key & key, size_t offset, size_t size,
        std::lock_guard<std::mutex> & cache_lock) override;

    void remove(
        Key key, size_t offset,
        std::lock_guard<std::mutex> & cache_lock,
        std::lock_guard<std::mutex> & segment_lock) override;

    bool isLastFileSegmentHolder(
        const Key & key, size_t offset,
        std::lock_guard<std::mutex> & cache_lock,
        std::lock_guard<std::mutex> & segment_lock) override;

    void reduceSizeToDownloaded(
        const Key & key, size_t offset,
        std::lock_guard<std::mutex> & cache_lock,
        std::lock_guard<std::mutex> & segment_lock) override;

    size_t getAvailableCacheSize() const;

    void loadCacheInfoIntoMemory(std::lock_guard<std::mutex> & cache_lock);

    FileSegments splitRangeIntoCells(
        const Key & key, size_t offset, size_t size, FileSegment::State state, std::lock_guard<std::mutex> & cache_lock);

    String dumpStructureUnlocked(const Key & key_, std::lock_guard<std::mutex> & cache_lock);

    void fillHolesWithEmptyFileSegments(
        FileSegments & file_segments, const Key & key, const FileSegment::Range & range, bool fill_with_detached_file_segments, std::lock_guard<std::mutex> & cache_lock);

    size_t getUsedCacheSizeUnlocked(std::lock_guard<std::mutex> & cache_lock) const;

    size_t getAvailableCacheSizeUnlocked(std::lock_guard<std::mutex> & cache_lock) const;

    size_t getFileSegmentsNumUnlocked(std::lock_guard<std::mutex> & cache_lock) const;

    void assertCacheCellsCorrectness(const FileSegmentsByOffset & cells_by_offset, std::lock_guard<std::mutex> & cache_lock);

public:
    String dumpStructure(const Key & key_) override;

    void assertCacheCorrectness(const Key & key, std::lock_guard<std::mutex> & cache_lock);

    void assertCacheCorrectness(std::lock_guard<std::mutex> & cache_lock);
};

}<|MERGE_RESOLUTION|>--- conflicted
+++ resolved
@@ -218,13 +218,7 @@
 
         FileSegmentCell(FileSegmentCell && other) noexcept
             : file_segment(std::move(other.file_segment))
-<<<<<<< HEAD
-            , queue_iterator(std::move(other.queue_iterator)) {}
-=======
             , queue_iterator(other.queue_iterator) {}
-
-        std::pair<Key, size_t> getKeyAndOffset() const { return std::make_pair(file_segment->key(), file_segment->range().left); }
->>>>>>> 83a4b949
     };
 
     using FileSegmentsByOffset = std::map<size_t, FileSegmentCell>;
