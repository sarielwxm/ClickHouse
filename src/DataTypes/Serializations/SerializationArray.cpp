#include <DataTypes/Serializations/SerializationArray.h>
#include <DataTypes/Serializations/SerializationNullable.h>
#include <DataTypes/Serializations/SerializationNumber.h>
#include <DataTypes/Serializations/SerializationNamed.h>
#include <DataTypes/DataTypeArray.h>
#include <DataTypes/DataTypesNumber.h>
#include <Columns/ColumnArray.h>
#include <IO/ReadHelpers.h>
#include <IO/WriteHelpers.h>
#include <IO/ReadBufferFromString.h>
#include <IO/WriteBufferFromString.h>

#include <Formats/FormatSettings.h>

namespace DB
{

namespace ErrorCodes
{
    extern const int CANNOT_READ_ALL_DATA;
    extern const int CANNOT_READ_ARRAY_FROM_TEXT;
    extern const int LOGICAL_ERROR;
    extern const int TOO_LARGE_ARRAY_SIZE;
}

static constexpr size_t MAX_ARRAY_SIZE = 1ULL << 30;
static constexpr size_t MAX_ARRAYS_SIZE = 1ULL << 40;


void SerializationArray::serializeBinary(const Field & field, WriteBuffer & ostr, const FormatSettings & settings) const
{
    const Array & a = field.get<const Array &>();
    writeVarUInt(a.size(), ostr);
    for (const auto & i : a)
    {
        nested->serializeBinary(i, ostr, settings);
    }
}


void SerializationArray::deserializeBinary(Field & field, ReadBuffer & istr, const FormatSettings & settings) const
{
    size_t size;
    readVarUInt(size, istr);
    if (settings.max_binary_array_size && size > settings.max_binary_array_size)
        throw Exception(
            ErrorCodes::TOO_LARGE_ARRAY_SIZE,
            "Too large array size: {}. The maximum is: {}. To increase the maximum, use setting "
            "format_binary_max_array_size",
            size,
            settings.max_binary_array_size);

    field = Array();
    Array & arr = field.get<Array &>();
    arr.reserve(size);
    for (size_t i = 0; i < size; ++i)
        nested->deserializeBinary(arr.emplace_back(), istr, settings);
}


void SerializationArray::serializeBinary(const IColumn & column, size_t row_num, WriteBuffer & ostr, const FormatSettings & settings) const
{
    const ColumnArray & column_array = assert_cast<const ColumnArray &>(column);
    const ColumnArray::Offsets & offsets = column_array.getOffsets();

    size_t offset = offsets[row_num - 1];
    size_t next_offset = offsets[row_num];
    size_t size = next_offset - offset;

    writeVarUInt(size, ostr);

    const IColumn & nested_column = column_array.getData();
    for (size_t i = offset; i < next_offset; ++i)
        nested->serializeBinary(nested_column, i, ostr, settings);
}


void SerializationArray::deserializeBinary(IColumn & column, ReadBuffer & istr, const FormatSettings & settings) const
{
    ColumnArray & column_array = assert_cast<ColumnArray &>(column);
    ColumnArray::Offsets & offsets = column_array.getOffsets();

    size_t size;
    readVarUInt(size, istr);
    if (settings.max_binary_array_size && size > settings.max_binary_array_size)
        throw Exception(
            ErrorCodes::TOO_LARGE_ARRAY_SIZE,
            "Too large array size: {}. The maximum is: {}. To increase the maximum, use setting "
            "format_binary_max_array_size",
            size,
            settings.max_binary_array_size);

    IColumn & nested_column = column_array.getData();

    size_t i = 0;
    try
    {
        for (; i < size; ++i)
            nested->deserializeBinary(nested_column, istr, settings);
    }
    catch (...)
    {
        if (i)
            nested_column.popBack(i);
        throw;
    }

    offsets.push_back(offsets.back() + size);
}


namespace
{
    void serializeArraySizesPositionIndependent(const IColumn & column, WriteBuffer & ostr, UInt64 offset, UInt64 limit)
    {
        const ColumnArray & column_array = typeid_cast<const ColumnArray &>(column);
        const ColumnArray::Offsets & offset_values = column_array.getOffsets();
        size_t size = offset_values.size();

        if (!size)
            return;

        size_t end = limit && (offset + limit < size)
            ? offset + limit
            : size;

        ColumnArray::Offset prev_offset = offset_values[offset - 1];
        for (size_t i = offset; i < end; ++i)
        {
            ColumnArray::Offset current_offset = offset_values[i];
            writeBinaryLittleEndian(current_offset - prev_offset, ostr);
            prev_offset = current_offset;
        }
    }

    void deserializeArraySizesPositionIndependent(ColumnArray & column_array, ReadBuffer & istr, UInt64 limit)
    {
        ColumnArray::Offsets & offset_values = column_array.getOffsets();
        size_t initial_size = offset_values.size();
        offset_values.resize(initial_size + limit);

        size_t i = initial_size;
        ColumnArray::Offset current_offset = initial_size ? offset_values[initial_size - 1] : 0;
        while (i < initial_size + limit && !istr.eof())
        {
            ColumnArray::Offset current_size = 0;
            readBinaryLittleEndian(current_size, istr);

            if (unlikely(current_size > MAX_ARRAY_SIZE))
                throw Exception(ErrorCodes::TOO_LARGE_ARRAY_SIZE, "Array size is too large: {}", current_size);
            if (unlikely(__builtin_add_overflow(current_offset, current_size, &current_offset)))
                throw Exception(ErrorCodes::TOO_LARGE_ARRAY_SIZE, "Deserialization of array offsets will lead to overflow");

            offset_values[i] = current_offset;
            ++i;
        }

        offset_values.resize(i);
    }

    ColumnPtr arraySizesToOffsets(const IColumn & column)
    {
        const auto & column_sizes = assert_cast<const ColumnArray::ColumnOffsets &>(column);
        MutableColumnPtr column_offsets = column_sizes.cloneEmpty();

        if (column_sizes.empty())
            return column_offsets;

        const auto & sizes_data = column_sizes.getData();
        auto & offsets_data = assert_cast<ColumnArray::ColumnOffsets &>(*column_offsets).getData();

        offsets_data.resize(sizes_data.size());

        IColumn::Offset prev_offset = 0;
        for (size_t i = 0, size = sizes_data.size(); i < size; ++i)
        {
            prev_offset += sizes_data[i];
            offsets_data[i] = prev_offset;
        }

        return column_offsets;
    }

    ColumnPtr arrayOffsetsToSizes(const IColumn & column)
    {
        const auto & column_offsets = assert_cast<const ColumnArray::ColumnOffsets &>(column);
        MutableColumnPtr column_sizes = column_offsets.cloneEmpty();

        if (column_offsets.empty())
            return column_sizes;

        const auto & offsets_data = column_offsets.getData();
        auto & sizes_data = assert_cast<ColumnArray::ColumnOffsets &>(*column_sizes).getData();

        sizes_data.resize(offsets_data.size());

        IColumn::Offset prev_offset = 0;
        for (size_t i = 0, size = offsets_data.size(); i < size; ++i)
        {
            auto current_offset = offsets_data[i];
            sizes_data[i] = current_offset - prev_offset;
            prev_offset = current_offset;
        }

        return column_sizes;
    }
}

DataTypePtr SerializationArray::SubcolumnCreator::create(const DataTypePtr & prev) const
{
    return std::make_shared<DataTypeArray>(prev);
}

SerializationPtr SerializationArray::SubcolumnCreator::create(const SerializationPtr & prev) const
{
    return std::make_shared<SerializationArray>(prev);
}

ColumnPtr SerializationArray::SubcolumnCreator::create(const ColumnPtr & prev) const
{
    return ColumnArray::create(prev, offsets);
}

void SerializationArray::enumerateStreams(
    EnumerateStreamsSettings & settings,
    const StreamCallback & callback,
    const SubstreamData & data) const
{
    const auto * type_array = data.type ? &assert_cast<const DataTypeArray &>(*data.type) : nullptr;
    const auto * column_array = data.column ? &assert_cast<const ColumnArray &>(*data.column) : nullptr;
    auto offsets = column_array ? column_array->getOffsetsPtr() : nullptr;

    auto offsets_serialization =
        std::make_shared<SerializationNamed>(
            std::make_shared<SerializationNumber<UInt64>>(),
                "size" + std::to_string(getArrayLevel(settings.path)), false);

    auto offsets_column = offsets && !settings.position_independent_encoding
        ? arrayOffsetsToSizes(*offsets)
        : offsets;

    settings.path.push_back(Substream::ArraySizes);
    settings.path.back().data = SubstreamData(offsets_serialization)
        .withType(type_array ? std::make_shared<DataTypeUInt64>() : nullptr)
        .withColumn(std::move(offsets_column))
        .withSerializationInfo(data.serialization_info);

    callback(settings.path);

    settings.path.back() = Substream::ArrayElements;
    settings.path.back().data = data;
    settings.path.back().creator = std::make_shared<SubcolumnCreator>(offsets);

    auto next_data = SubstreamData(nested)
        .withType(type_array ? type_array->getNestedType() : nullptr)
        .withColumn(column_array ? column_array->getDataPtr() : nullptr)
        .withSerializationInfo(data.serialization_info);

    nested->enumerateStreams(settings, callback, next_data);
    settings.path.pop_back();
}

void SerializationArray::serializeBinaryBulkStatePrefix(
    const IColumn & column,
    SerializeBinaryBulkSettings & settings,
    SerializeBinaryBulkStatePtr & state) const
{
    settings.path.push_back(Substream::ArrayElements);
    const auto & column_array = assert_cast<const ColumnArray &>(column);
    nested->serializeBinaryBulkStatePrefix(column_array.getData(), settings, state);
    settings.path.pop_back();
}


void SerializationArray::serializeBinaryBulkStateSuffix(
    SerializeBinaryBulkSettings & settings,
    SerializeBinaryBulkStatePtr & state) const
{
    settings.path.push_back(Substream::ArrayElements);
    nested->serializeBinaryBulkStateSuffix(settings, state);
    settings.path.pop_back();
}


void SerializationArray::deserializeBinaryBulkStatePrefix(
    DeserializeBinaryBulkSettings & settings,
    DeserializeBinaryBulkStatePtr & state) const
{
    settings.path.push_back(Substream::ArrayElements);
    nested->deserializeBinaryBulkStatePrefix(settings, state);
    settings.path.pop_back();
}


void SerializationArray::serializeBinaryBulkWithMultipleStreams(
    const IColumn & column,
    size_t offset,
    size_t limit,
    SerializeBinaryBulkSettings & settings,
    SerializeBinaryBulkStatePtr & state) const
{
    const ColumnArray & column_array = typeid_cast<const ColumnArray &>(column);

    /// First serialize array sizes.
    settings.path.push_back(Substream::ArraySizes);
    if (auto * stream = settings.getter(settings.path))
    {
        if (settings.position_independent_encoding)
            serializeArraySizesPositionIndependent(column, *stream, offset, limit);
        else
            SerializationNumber<ColumnArray::Offset>().serializeBinaryBulk(*column_array.getOffsetsPtr(), *stream, offset, limit);
    }

    /// Then serialize contents of arrays.
    settings.path.back() = Substream::ArrayElements;
    const ColumnArray::Offsets & offset_values = column_array.getOffsets();

    if (offset > offset_values.size())
        return;

    /** offset - from which array to write.
      * limit - how many arrays should be written, or 0, if you write everything that is.
      * end - up to which array the recorded piece ends.
      *
      * nested_offset - from which element of the innards to write.
      * nested_limit - how many elements of the innards to write, or 0, if you write everything that is.
      */

    size_t end = std::min(offset + limit, offset_values.size());

    size_t nested_offset = offset ? offset_values[offset - 1] : 0;
    size_t nested_limit = limit
        ? offset_values[end - 1] - nested_offset
        : 0;

    if (limit == 0 || nested_limit)
        nested->serializeBinaryBulkWithMultipleStreams(column_array.getData(), nested_offset, nested_limit, settings, state);
    settings.path.pop_back();
}


void SerializationArray::deserializeBinaryBulkWithMultipleStreams(
    ColumnPtr & column,
    size_t limit,
    DeserializeBinaryBulkSettings & settings,
    DeserializeBinaryBulkStatePtr & state,
    SubstreamsCache * cache) const
{
    auto mutable_column = column->assumeMutable();
    ColumnArray & column_array = typeid_cast<ColumnArray &>(*mutable_column);
    size_t prev_last_offset = column_array.getOffsets().back();

    settings.path.push_back(Substream::ArraySizes);

    if (auto cached_column = getFromSubstreamsCache(cache, settings.path))
    {
        column_array.getOffsetsPtr() = arraySizesToOffsets(*cached_column);
    }
    else if (auto * stream = settings.getter(settings.path))
    {
        if (settings.position_independent_encoding)
            deserializeArraySizesPositionIndependent(column_array, *stream, limit);
        else
            SerializationNumber<ColumnArray::Offset>().deserializeBinaryBulk(column_array.getOffsetsColumn(), *stream, limit, 0);

        addToSubstreamsCache(cache, settings.path, arrayOffsetsToSizes(column_array.getOffsetsColumn()));
    }

    settings.path.back() = Substream::ArrayElements;

    ColumnArray::Offsets & offset_values = column_array.getOffsets();
    ColumnPtr & nested_column = column_array.getDataPtr();

    /// Number of values corresponding with `offset_values` must be read.
    size_t last_offset = offset_values.back();
    if (last_offset < prev_last_offset)
        throw Exception(ErrorCodes::LOGICAL_ERROR, "Nested column is longer than last offset");
    size_t nested_limit = last_offset - prev_last_offset;

    if (unlikely(nested_limit > MAX_ARRAYS_SIZE))
        throw Exception(ErrorCodes::TOO_LARGE_ARRAY_SIZE, "Array sizes are too large: {}", nested_limit);

    /// Adjust value size hint. Divide it to the average array size.
    settings.avg_value_size_hint = nested_limit ? settings.avg_value_size_hint / nested_limit * offset_values.size() : 0;

    nested->deserializeBinaryBulkWithMultipleStreams(nested_column, nested_limit, settings, state, cache);

    settings.path.pop_back();

    /// Check consistency between offsets and elements subcolumns.
    /// But if elements column is empty - it's ok for columns of Nested types that was added by ALTER.
    if (!nested_column->empty() && nested_column->size() != last_offset)
        throw Exception(ErrorCodes::CANNOT_READ_ALL_DATA, "Cannot read all array values: read just {} of {}",
            toString(nested_column->size()), toString(last_offset));

    column = std::move(mutable_column);
}


template <typename Writer>
static void serializeTextImpl(const IColumn & column, size_t row_num, WriteBuffer & ostr, Writer && write_nested)
{
    const ColumnArray & column_array = assert_cast<const ColumnArray &>(column);
    const ColumnArray::Offsets & offsets = column_array.getOffsets();

    size_t offset = offsets[row_num - 1];
    size_t next_offset = offsets[row_num];

    const IColumn & nested_column = column_array.getData();

    writeChar('[', ostr);
    for (size_t i = offset; i < next_offset; ++i)
    {
        if (i != offset)
            writeChar(',', ostr);
        write_nested(nested_column, i);
    }
    writeChar(']', ostr);
}


template <typename ReturnType = void, typename Reader>
static ReturnType deserializeTextImpl(IColumn & column, ReadBuffer & istr, Reader && read_nested, bool allow_unenclosed)
{
    static constexpr bool throw_exception = std::is_same_v<ReturnType, void>;

    ColumnArray & column_array = assert_cast<ColumnArray &>(column);
    ColumnArray::Offsets & offsets = column_array.getOffsets();

    IColumn & nested_column = column_array.getData();

    size_t size = 0;

    bool has_braces = false;
    if (checkChar('[', istr))
        has_braces = true;
    else if (!allow_unenclosed)
    {
        if constexpr (throw_exception)
            throw Exception(ErrorCodes::CANNOT_READ_ARRAY_FROM_TEXT, "Array does not start with '[' character");
        return ReturnType(false);
    }

    auto on_error_no_throw = [&]()
    {
        if (size)
            nested_column.popBack(size);
        return ReturnType(false);
    };

    try
    {
        bool first = true;
        while (!istr.eof() && *istr.position() != ']')
        {
            if (!first)
            {
                if (*istr.position() == ',')
                {
                    ++istr.position();
                }
                else
<<<<<<< HEAD
                {
                    if constexpr (throw_exception)
                        throw ParsingException(ErrorCodes::CANNOT_READ_ARRAY_FROM_TEXT,
                            "Cannot read array from text, expected comma or end of array, found '{}'",
                            *istr.position());
                    return on_error_no_throw();
                }
=======
                    throw Exception(ErrorCodes::CANNOT_READ_ARRAY_FROM_TEXT,
                        "Cannot read array from text, expected comma or end of array, found '{}'",
                        *istr.position());
>>>>>>> 570d1c01
            }

            first = false;

            skipWhitespaceIfAny(istr);

            if (*istr.position() == ']')
                break;

            if constexpr (throw_exception)
                read_nested(nested_column);
            else if (!read_nested(nested_column))
                return on_error_no_throw();

            ++size;

            skipWhitespaceIfAny(istr);
        }

        if (has_braces)
        {
            if constexpr (throw_exception)
                assertChar(']', istr);
            else if (!checkChar(']', istr))
                return on_error_no_throw();
        }
        else /// If array is not enclosed in braces, we read until EOF.
        {
            if constexpr (throw_exception)
                assertEOF(istr);
            else if (!istr.eof())
                return on_error_no_throw();
        }
    }
    catch (...)
    {
        if (size)
            nested_column.popBack(size);
        if constexpr (throw_exception)
            throw;
        return ReturnType(false);
    }

    offsets.push_back(offsets.back() + size);
    return ReturnType(true);
}


void SerializationArray::serializeText(const IColumn & column, size_t row_num, WriteBuffer & ostr, const FormatSettings & settings) const
{
    serializeTextImpl(column, row_num, ostr,
        [&](const IColumn & nested_column, size_t i)
        {
            nested->serializeTextQuoted(nested_column, i, ostr, settings);
        });
}


void SerializationArray::deserializeText(IColumn & column, ReadBuffer & istr, const FormatSettings & settings, bool whole) const
{
    deserializeTextImpl(column, istr,
        [&](IColumn & nested_column)
        {
            if (settings.null_as_default && !isColumnNullableOrLowCardinalityNullable(nested_column))
                SerializationNullable::deserializeNullAsDefaultOrNestedTextQuoted(nested_column, istr, settings, nested);
            else
                nested->deserializeTextQuoted(nested_column, istr, settings);
        }, false);

    if (whole && !istr.eof())
        throwUnexpectedDataAfterParsedValue(column, istr, settings, "Array");
}

bool SerializationArray::tryDeserializeText(IColumn & column, ReadBuffer & istr, const FormatSettings & settings, bool whole) const
{
    auto read_nested = [&](IColumn & nested_column)
    {
        if (settings.null_as_default && !isColumnNullableOrLowCardinalityNullable(nested_column))
            return SerializationNullable::tryDeserializeNullAsDefaultOrNestedTextQuoted(nested_column, istr, settings, nested);
        return nested->tryDeserializeTextQuoted(nested_column, istr, settings);
    };

    bool ok = deserializeTextImpl<bool>(column, istr, std::move(read_nested), false);

    if (!ok)
        return false;

    if (whole && !istr.eof())
    {
        column.popBack(1);
        return false;
    }

    return true;
}

void SerializationArray::serializeTextJSON(const IColumn & column, size_t row_num, WriteBuffer & ostr, const FormatSettings & settings) const
{
    const ColumnArray & column_array = assert_cast<const ColumnArray &>(column);
    const ColumnArray::Offsets & offsets = column_array.getOffsets();

    size_t offset = offsets[row_num - 1];
    size_t next_offset = offsets[row_num];

    const IColumn & nested_column = column_array.getData();

    writeChar('[', ostr);
    for (size_t i = offset; i < next_offset; ++i)
    {
        if (i != offset)
            writeChar(',', ostr);
        nested->serializeTextJSON(nested_column, i, ostr, settings);
    }
    writeChar(']', ostr);
}

void SerializationArray::serializeTextJSONPretty(const IColumn & column, size_t row_num, WriteBuffer & ostr, const FormatSettings & settings, size_t indent) const
{
    const ColumnArray & column_array = assert_cast<const ColumnArray &>(column);
    const ColumnArray::Offsets & offsets = column_array.getOffsets();

    size_t offset = offsets[row_num - 1];
    size_t next_offset = offsets[row_num];

    const IColumn & nested_column = column_array.getData();

    if (offset == next_offset)
    {
        writeCString("[]", ostr);
        return;
    }

    writeCString("[\n", ostr);
    for (size_t i = offset; i < next_offset; ++i)
    {
        if (i != offset)
            writeCString(",\n", ostr);
        writeChar(' ', (indent + 1) * 4, ostr);
        nested->serializeTextJSONPretty(nested_column, i, ostr, settings, indent + 1);
    }
    writeChar('\n', ostr);
    writeChar(' ', indent * 4, ostr);
    writeChar(']', ostr);
}


void SerializationArray::deserializeTextJSON(IColumn & column, ReadBuffer & istr, const FormatSettings & settings) const
{
    deserializeTextImpl(column, istr,
        [&](IColumn & nested_column)
        {
            if (settings.null_as_default && !isColumnNullableOrLowCardinalityNullable(nested_column))
                SerializationNullable::deserializeNullAsDefaultOrNestedTextJSON(nested_column, istr, settings, nested);
            else
                nested->deserializeTextJSON(nested_column, istr, settings);
        }, false);
}

bool SerializationArray::tryDeserializeTextJSON(IColumn & column, ReadBuffer & istr, const FormatSettings & settings) const
{
    auto read_nested = [&](IColumn & nested_column)
    {
        if (settings.null_as_default && !isColumnNullableOrLowCardinalityNullable(nested_column))
            return SerializationNullable::tryDeserializeNullAsDefaultOrNestedTextJSON(nested_column, istr, settings, nested);
        return nested->tryDeserializeTextJSON(nested_column, istr, settings);
    };

    return deserializeTextImpl<bool>(column, istr, std::move(read_nested), false);
}


void SerializationArray::serializeTextXML(const IColumn & column, size_t row_num, WriteBuffer & ostr, const FormatSettings & settings) const
{
    const ColumnArray & column_array = assert_cast<const ColumnArray &>(column);
    const ColumnArray::Offsets & offsets = column_array.getOffsets();

    size_t offset = offsets[row_num - 1];
    size_t next_offset = offsets[row_num];

    const IColumn & nested_column = column_array.getData();

    writeCString("<array>", ostr);
    for (size_t i = offset; i < next_offset; ++i)
    {
        writeCString("<elem>", ostr);
        nested->serializeTextXML(nested_column, i, ostr, settings);
        writeCString("</elem>", ostr);
    }
    writeCString("</array>", ostr);
}


void SerializationArray::serializeTextCSV(const IColumn & column, size_t row_num, WriteBuffer & ostr, const FormatSettings & settings) const
{
    /// There is no good way to serialize an array in CSV. Therefore, we serialize it into a string, and then write the resulting string in CSV.
    WriteBufferFromOwnString wb;
    serializeText(column, row_num, wb, settings);
    writeCSV(wb.str(), ostr);
}


void SerializationArray::deserializeTextCSV(IColumn & column, ReadBuffer & istr, const FormatSettings & settings) const
{
    String s;
    readCSV(s, istr, settings.csv);
    ReadBufferFromString rb(s);

    if (settings.csv.arrays_as_nested_csv)
    {
        deserializeTextImpl(column, rb,
            [&](IColumn & nested_column)
            {
                if (settings.null_as_default && !isColumnNullableOrLowCardinalityNullable(nested_column))
                    SerializationNullable::deserializeNullAsDefaultOrNestedTextCSV(nested_column, rb, settings, nested);
                else
                    nested->deserializeTextCSV(nested_column, rb, settings);
            }, true);
    }
    else
    {
        deserializeTextImpl(column, rb,
            [&](IColumn & nested_column)
            {
                if (settings.null_as_default && !isColumnNullableOrLowCardinalityNullable(nested_column))
                    SerializationNullable::deserializeNullAsDefaultOrNestedTextQuoted(nested_column, rb, settings, nested);
                else
                    nested->deserializeTextQuoted(nested_column, rb, settings);
            }, true);
    }
}

bool SerializationArray::tryDeserializeTextCSV(IColumn & column, ReadBuffer & istr, const FormatSettings & settings) const
{
    String s;
    if (!tryReadCSV(s, istr, settings.csv))
        return false;
    ReadBufferFromString rb(s);

    if (settings.csv.arrays_as_nested_csv)
    {
        auto read_nested = [&](IColumn & nested_column)
        {
            if (settings.null_as_default && !isColumnNullableOrLowCardinalityNullable(nested_column))
                return SerializationNullable::tryDeserializeNullAsDefaultOrNestedTextCSV(nested_column, rb, settings, nested);
            return nested->tryDeserializeTextCSV(nested_column, rb, settings);
        };

        return deserializeTextImpl<bool>(column, rb, read_nested, true);
    }
    else
    {
        auto read_nested = [&](IColumn & nested_column)
        {
            if (settings.null_as_default && !isColumnNullableOrLowCardinalityNullable(nested_column))
                return SerializationNullable::tryDeserializeNullAsDefaultOrNestedTextQuoted(nested_column, rb, settings, nested);
            return nested->tryDeserializeTextQuoted(nested_column, rb, settings);
        };

        return deserializeTextImpl<bool>(column, rb, read_nested, true);
    }
}

}<|MERGE_RESOLUTION|>--- conflicted
+++ resolved
@@ -460,19 +460,13 @@
                     ++istr.position();
                 }
                 else
-<<<<<<< HEAD
                 {
                     if constexpr (throw_exception)
-                        throw ParsingException(ErrorCodes::CANNOT_READ_ARRAY_FROM_TEXT,
+                        throw Exception(ErrorCodes::CANNOT_READ_ARRAY_FROM_TEXT,
                             "Cannot read array from text, expected comma or end of array, found '{}'",
                             *istr.position());
                     return on_error_no_throw();
                 }
-=======
-                    throw Exception(ErrorCodes::CANNOT_READ_ARRAY_FROM_TEXT,
-                        "Cannot read array from text, expected comma or end of array, found '{}'",
-                        *istr.position());
->>>>>>> 570d1c01
             }
 
             first = false;
