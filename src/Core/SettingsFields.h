--- conflicted
+++ resolved
@@ -559,9 +559,14 @@
         return std::initializer_list<std::pair<const char*, NEW_NAME>> __VA_ARGS__ .size();\
     }
 
-<<<<<<< HEAD
-/* Setting field for specifying user-defined timezone. It is basically a string, but it needs validation.
- */
+/// NOLINTNEXTLINE
+#define IMPLEMENT_SETTING_MULTI_AUTO_ENUM(NEW_NAME, ERROR_CODE_FOR_UNEXPECTED_NAME) \
+    IMPLEMENT_SETTING_AUTO_ENUM(NEW_NAME, ERROR_CODE_FOR_UNEXPECTED_NAME)\
+    size_t SettingField##NEW_NAME##Traits::getEnumSize() {\
+        return getEnumValues<EnumType>().size();\
+    }
+
+/// Setting field for specifying user-defined timezone. It is basically a string, but it needs validation.
 struct SettingFieldTimezone
 {
     String value;
@@ -596,14 +601,6 @@
             throw DB::Exception(DB::ErrorCodes::BAD_ARGUMENTS, "Invalid time zone: {}", tz_str);
     }
 };
-=======
-/// NOLINTNEXTLINE
-#define IMPLEMENT_SETTING_MULTI_AUTO_ENUM(NEW_NAME, ERROR_CODE_FOR_UNEXPECTED_NAME) \
-    IMPLEMENT_SETTING_AUTO_ENUM(NEW_NAME, ERROR_CODE_FOR_UNEXPECTED_NAME)\
-    size_t SettingField##NEW_NAME##Traits::getEnumSize() {\
-        return getEnumValues<EnumType>().size();\
-    }
->>>>>>> f35faa4b
 
 /// Can keep a value of any type. Used for user-defined settings.
 struct SettingFieldCustom
