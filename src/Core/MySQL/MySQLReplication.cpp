--- conflicted
+++ resolved
@@ -104,23 +104,14 @@
             = header.event_size - EVENT_HEADER_LENGTH - 4 - 4 - 1 - 2 - 2 - status_len - schema_len - 1 - CHECKSUM_CRC32_SIGNATURE_LENGTH;
         query.resize(len);
         payload.readStrict(reinterpret_cast<char *>(query.data()), len);
-<<<<<<< HEAD
-        if (query.rfind("BEGIN", 0) == 0 || query.rfind("COMMIT") == 0)
-=======
         if (query.starts_with("BEGIN") || query.starts_with("COMMIT"))
->>>>>>> 2b8ad576
         {
             typ = QUERY_EVENT_MULTI_TXN_FLAG;
         }
         else if (query.starts_with("XA"))
         {
-<<<<<<< HEAD
-            if (query.rfind("XA ROLLBACK", 0) == 0)
-                throw ReplicationError("ParseQueryEvent: Unsupported query event:" + query, ErrorCodes::UNKNOWN_EXCEPTION);
-=======
             if (query.starts_with("XA ROLLBACK"))
                 throw ReplicationError("ParseQueryEvent: Unsupported query event:" + query, ErrorCodes::LOGICAL_ERROR);
->>>>>>> 2b8ad576
             typ = QUERY_EVENT_XA;
         }
         else if (query.starts_with("SAVEPOINT"))
