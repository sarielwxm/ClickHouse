--- conflicted
+++ resolved
@@ -55,11 +55,7 @@
     };
 
 
-<<<<<<< HEAD
-    bool parseAuthenticationData(IParserBase::Pos & pos, Expected & expected, AuthenticationData & auth_data, std::optional<String> & temporary_password)
-=======
     bool parseAuthenticationData(IParserBase::Pos & pos, Expected & expected, std::shared_ptr<ASTAuthenticationData> & auth_data)
->>>>>>> fd3c588c
     {
         return IParserBase::wrapParseImpl(pos, [&]
         {
@@ -168,44 +164,11 @@
                     return false;
             }
 
-<<<<<<< HEAD
-            /// Save password separately for future complexity rules check
-            if (expect_password)
-                temporary_password = value;
-
-            auth_data = AuthenticationData{*type};
-
-            /// bcrypt requires 'workfactor' parameter for encryption.
-            /// We will fill the auth_data with hash later after parsing is complete
-            /// in InterpreterCreateUserQuery.cpp or ClientBase.cpp.
-            if (auth_data.getType() == AuthenticationType::BCRYPT_PASSWORD && expect_password)
-                return true;
-
-            if (auth_data.getType() == AuthenticationType::SHA256_PASSWORD)
-            {
-                if (!parsed_salt.empty())
-                {
-                    auth_data.setSalt(parsed_salt);
-                }
-                else if (expect_password)
-                {
-#if USE_SSL
-                    ///generate and add salt here
-                    ///random generator FIPS complaint
-                    uint8_t key[32];
-                    if (RAND_bytes(key, sizeof(key)) != 1)
-                    {
-                        char buf[512] = {0};
-                        ERR_error_string_n(ERR_get_error(), buf, sizeof(buf));
-                        throw Exception(ErrorCodes::OPENSSL_ERROR, "Cannot generate salt for password. OpenSSL {}", buf);
-                    }
-=======
             auth_data = std::make_shared<ASTAuthenticationData>();
 
             auth_data->type = type;
             auth_data->contains_password = expect_password;
             auth_data->contains_hash = expect_hash;
->>>>>>> fd3c588c
 
             if (value)
                 auth_data->children.push_back(std::move(value));
@@ -442,11 +405,6 @@
     auto names_ref = names->names;
 
     std::optional<String> new_name;
-<<<<<<< HEAD
-    std::optional<AuthenticationData> auth_data;
-=======
->>>>>>> fd3c588c
-    std::optional<String> temporary_password;
     std::optional<AllowedClientHosts> hosts;
     std::optional<AllowedClientHosts> add_hosts;
     std::optional<AllowedClientHosts> remove_hosts;
@@ -461,19 +419,10 @@
     {
         if (!auth_data)
         {
-<<<<<<< HEAD
-            AuthenticationData new_auth_data;
-            std::optional<String> new_temporary_password;
-            if (parseAuthenticationData(pos, expected, new_auth_data, new_temporary_password))
-            {
-                auth_data = std::move(new_auth_data);
-                temporary_password = std::move(new_temporary_password);
-=======
             std::shared_ptr<ASTAuthenticationData> new_auth_data;
             if (parseAuthenticationData(pos, expected, new_auth_data))
             {
                 auth_data = std::move(new_auth_data);
->>>>>>> fd3c588c
                 continue;
             }
         }
@@ -558,10 +507,6 @@
     query->names = std::move(names);
     query->new_name = std::move(new_name);
     query->auth_data = std::move(auth_data);
-<<<<<<< HEAD
-    query->temporary_password = std::move(temporary_password);
-=======
->>>>>>> fd3c588c
     query->hosts = std::move(hosts);
     query->add_hosts = std::move(add_hosts);
     query->remove_hosts = std::move(remove_hosts);
