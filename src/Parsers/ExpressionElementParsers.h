#pragma once

#include <Core/Field.h>
#include <Core/MultiEnum.h>
#include <Parsers/IParserBase.h>


namespace DB
{


class ParserArray : public IParserBase
{
protected:
    const char * getName() const override { return "array"; }
    bool parseImpl(Pos & pos, ASTPtr & node, Expected & expected) override;
};


/** If in parenthesis an expression from one element - returns this element in `node`;
  *  or if there is a SELECT subquery in parenthesis, then this subquery returned in `node`;
  *  otherwise returns `tuple` function from the contents of brackets.
  */
class ParserParenthesisExpression : public IParserBase
{
protected:
    const char * getName() const override { return "parenthesized expression"; }
    bool parseImpl(Pos & pos, ASTPtr & node, Expected & expected) override;
};


/** The SELECT subquery is in parenthesis.
  */
class ParserSubquery : public IParserBase
{
protected:
    const char * getName() const override { return "SELECT subquery"; }
    bool parseImpl(Pos & pos, ASTPtr & node, Expected & expected) override;
};


/** An identifier, for example, x_yz123 or `something special`
  * If allow_query_parameter_ = true, also parses substitutions in form {name:Identifier}
  */
class ParserIdentifier : public IParserBase
{
public:
    ParserIdentifier(bool allow_query_parameter_ = false) : allow_query_parameter(allow_query_parameter_) {}
protected:
    const char * getName() const override { return "identifier"; }
    bool parseImpl(Pos & pos, ASTPtr & node, Expected & expected) override;
    bool allow_query_parameter;
};


/** An identifier, possibly containing a dot, for example, x_yz123 or `something special` or Hits.EventTime,
 *  possibly with UUID clause like `db name`.`table name` UUID 'xxxxxxxx-xxxx-xxxx-xxxx-xxxxxxxxxxxx'
  */
class ParserCompoundIdentifier : public IParserBase
{
public:
    explicit ParserCompoundIdentifier(bool table_name_with_optional_uuid_ = false, bool allow_query_parameter_ = false)
        : table_name_with_optional_uuid(table_name_with_optional_uuid_), allow_query_parameter(allow_query_parameter_)
    {
    }

protected:
    const char * getName() const override { return "compound identifier"; }
    bool parseImpl(Pos & pos, ASTPtr & node, Expected & expected) override;
    bool table_name_with_optional_uuid;
    bool allow_query_parameter;
};

/** *, t.*, db.table.*, COLUMNS('<regular expression>') APPLY(...) or EXCEPT(...) or REPLACE(...)
  */
class ParserColumnsTransformers : public IParserBase
{
public:
    enum class ColumnTransformer : UInt8
    {
        APPLY,
        EXCEPT,
        REPLACE,
    };
    using ColumnTransformers = MultiEnum<ColumnTransformer, UInt8>;
    static constexpr auto AllTransformers = ColumnTransformers{ColumnTransformer::APPLY, ColumnTransformer::EXCEPT, ColumnTransformer::REPLACE};

    ParserColumnsTransformers(ColumnTransformers allowed_transformers_ = AllTransformers, bool is_strict_ = false)
        : allowed_transformers(allowed_transformers_)
        , is_strict(is_strict_)
    {}

protected:
    const char * getName() const override { return "COLUMNS transformers"; }
    bool parseImpl(Pos & pos, ASTPtr & node, Expected & expected) override;
    ColumnTransformers allowed_transformers;
    bool is_strict;
};


/// Just *
class ParserAsterisk : public IParserBase
{
public:
    using ColumnTransformers = ParserColumnsTransformers::ColumnTransformers;
    ParserAsterisk(ColumnTransformers allowed_transformers_ = ParserColumnsTransformers::AllTransformers)
        : allowed_transformers(allowed_transformers_)
    {}

protected:
    const char * getName() const override { return "asterisk"; }
    bool parseImpl(Pos & pos, ASTPtr & node, Expected & expected) override;

    ColumnTransformers allowed_transformers;
};

/** Something like t.* or db.table.*
  */
class ParserQualifiedAsterisk : public IParserBase
{
protected:
    const char * getName() const override { return "qualified asterisk"; }
    bool parseImpl(Pos & pos, ASTPtr & node, Expected & expected) override;
};

/** COLUMNS('<regular expression>')
  */
class ParserColumnsMatcher : public IParserBase
{
public:
    using ColumnTransformers = ParserColumnsTransformers::ColumnTransformers;
    ParserColumnsMatcher(ColumnTransformers allowed_transformers_ = ParserColumnsTransformers::AllTransformers)
        : allowed_transformers(allowed_transformers_)
    {}

protected:
    const char * getName() const override { return "COLUMNS matcher"; }
    bool parseImpl(Pos & pos, ASTPtr & node, Expected & expected) override;

    ColumnTransformers allowed_transformers;
};

/** A function, for example, f(x, y + 1, g(z)).
  * Or an aggregate function: sum(x + f(y)), corr(x, y). The syntax is the same as the usual function.
  * Or a parametric aggregate function: quantile(0.9)(x + y).
  *  Syntax - two pairs of parentheses instead of one. The first is for parameters, the second for arguments.
  * For functions, the DISTINCT modifier can be specified, for example, count(DISTINCT x, y).
  */
class ParserFunction : public IParserBase
{
public:
<<<<<<< HEAD
    explicit ParserFunction(bool allow_function_parameters_ = true) : allow_function_parameters(allow_function_parameters_) { }
=======
    ParserFunction(bool allow_function_parameters_ = true, bool is_table_function_ = false)
        : allow_function_parameters(allow_function_parameters_), is_table_function(is_table_function_)
    {
    }
>>>>>>> dfa6e34f

protected:
    const char * getName() const override { return "function"; }
    bool parseImpl(Pos & pos, ASTPtr & node, Expected & expected) override;
    bool allow_function_parameters;
    bool is_table_function;
};

// A special function parser for view table function.
// It parses an SELECT query as its argument and doesn't support getColumnName().
class ParserTableFunctionView : public IParserBase
{
protected:
    const char * getName() const override { return "function"; }
    bool parseImpl(Pos & pos, ASTPtr & node, Expected & expected) override;
};

// Window reference (the thing that goes after OVER) for window function.
// Can be either window name or window definition.
class ParserWindowReference : public IParserBase
{
    const char * getName() const override { return "window reference"; }
    bool parseImpl(Pos & pos, ASTPtr & node, Expected & expected) override;
};

class ParserWindowDefinition : public IParserBase
{
    const char * getName() const override { return "window definition"; }
    bool parseImpl(Pos & pos, ASTPtr & node, Expected & expected) override;
};

// The WINDOW clause of a SELECT query that defines a list of named windows.
// Returns an ASTExpressionList of ASTWindowListElement's.
class ParserWindowList : public IParserBase
{
    const char * getName() const override { return "WINDOW clause"; }
    bool parseImpl(Pos & pos, ASTPtr & node, Expected & expected) override;
};

class ParserCodecDeclarationList : public IParserBase
{
protected:
    const char * getName() const override { return "codec declaration list"; }
    bool parseImpl(Pos & pos, ASTPtr & node, Expected & expected) override;
};

/** Parse compression codec
  * CODEC(ZSTD(2))
  */
class ParserCodec : public IParserBase
{
protected:
    const char * getName() const override { return "codec"; }
    bool parseImpl(Pos & pos, ASTPtr & node, Expected & expected) override;
};

class ParserCastExpression : public IParserBase
{
protected:
    const char * getName() const override { return "CAST expression"; }
    bool parseImpl(Pos & pos, ASTPtr & node, Expected & expected) override;
};

class ParserSubstringExpression : public IParserBase
{
protected:
    const char * getName() const override { return "SUBSTRING expression"; }
    bool parseImpl(Pos & pos, ASTPtr & node, Expected & expected) override;
};

class ParserTrimExpression : public IParserBase
{
protected:
    const char * getName() const override { return "TRIM expression"; }
    bool parseImpl(Pos & pos, ASTPtr & node, Expected & expected) override;
};

class ParserLeftExpression : public IParserBase
{
protected:
    const char * getName() const override { return "LEFT expression"; }
    bool parseImpl(Pos & pos, ASTPtr & node, Expected & expected) override;
};

class ParserRightExpression : public IParserBase
{
protected:
    const char * getName() const override { return "RIGHT expression"; }
    bool parseImpl(Pos & pos, ASTPtr & node, Expected & expected) override;
};

class ParserExtractExpression : public IParserBase
{
protected:
    const char * getName() const override { return "EXTRACT expression"; }
    bool parseImpl(Pos & pos, ASTPtr & node, Expected & expected) override;
};

class ParserDateAddExpression : public IParserBase
{
protected:
    const char * getName() const override { return "DATE_ADD expression"; }
    bool parseImpl(Pos & pos, ASTPtr & node, Expected & expected) override;
};

class ParserDateDiffExpression : public IParserBase
{
protected:
    const char * getName() const override { return "DATE_DIFF expression"; }
    bool parseImpl(Pos & pos, ASTPtr & node, Expected & expected) override;
};

/** NULL literal.
  */
class ParserNull : public IParserBase
{
protected:
    const char * getName() const override { return "NULL"; }
    bool parseImpl(Pos & pos, ASTPtr & node, Expected & expected) override;
};


/** Numeric literal.
  */
class ParserNumber : public IParserBase
{
protected:
    const char * getName() const override { return "number"; }
    bool parseImpl(Pos & pos, ASTPtr & node, Expected & expected) override;
};

/** Unsigned integer, used in right hand side of tuple access operator (x.1).
  */
class ParserUnsignedInteger : public IParserBase
{
protected:
    const char * getName() const override { return "unsigned integer"; }
    bool parseImpl(Pos & pos, ASTPtr & node, Expected & expected) override;
};


/** String in single quotes.
  */
class ParserStringLiteral : public IParserBase
{
protected:
    const char * getName() const override { return "string literal"; }
    bool parseImpl(Pos & pos, ASTPtr & node, Expected & expected) override;
};


/** An array or tuple of literals.
  * Arrays can also be parsed as an application of [] operator and tuples as an application of 'tuple' function.
  * But parsing the whole array/tuple as a whole constant seriously speeds up the analysis of expressions in the case of very large collection.
  * We try to parse the array or tuple as a collection of literals first (fast path),
  *  and if it did not work out (when the collection consists of complex expressions) -
  *  parse as an application of [] operator or 'tuple' function (slow path).
  */
template <typename Collection>
class ParserCollectionOfLiterals : public IParserBase
{
public:
    ParserCollectionOfLiterals(TokenType opening_bracket_, TokenType closing_bracket_)
        : opening_bracket(opening_bracket_), closing_bracket(closing_bracket_) {}
protected:
    const char * getName() const override { return "collection of literals"; }
    bool parseImpl(Pos & pos, ASTPtr & node, Expected & expected) override;
private:
    TokenType opening_bracket;
    TokenType closing_bracket;
};

/// A tuple of literals with same type.
class ParserTupleOfLiterals : public IParserBase
{
public:
    ParserCollectionOfLiterals<Tuple> tuple_parser{TokenType::OpeningRoundBracket, TokenType::ClosingRoundBracket};
protected:
    const char * getName() const override { return "tuple"; }
    bool parseImpl(Pos & pos, ASTPtr & node, Expected & expected) override
    {
        return tuple_parser.parse(pos, node, expected);
    }
};

class ParserArrayOfLiterals : public IParserBase
{
public:
    ParserCollectionOfLiterals<Array> array_parser{TokenType::OpeningSquareBracket, TokenType::ClosingSquareBracket};
protected:
    const char * getName() const override { return "array"; }
    bool parseImpl(Pos & pos, ASTPtr & node, Expected & expected) override
    {
        return array_parser.parse(pos, node, expected);
    }
};


/** The literal is one of: NULL, UInt64, Int64, Float64, String.
  */
class ParserLiteral : public IParserBase
{
protected:
    const char * getName() const override { return "literal"; }
    bool parseImpl(Pos & pos, ASTPtr & node, Expected & expected) override;
};


/** The alias is the identifier before which `AS` comes. For example: AS x_yz123.
  */
class ParserAlias : public IParserBase
{
public:
    explicit ParserAlias(bool allow_alias_without_as_keyword_) : allow_alias_without_as_keyword(allow_alias_without_as_keyword_) { }

private:
    static const char * restricted_keywords[];

    bool allow_alias_without_as_keyword;

    const char * getName() const override { return "alias"; }
    bool parseImpl(Pos & pos, ASTPtr & node, Expected & expected) override;
};


/** Prepared statements.
  * Parse query with parameter expression {name:type}.
  */
class ParserIdentifierOrSubstitution : public IParserBase
{
protected:
    const char * getName() const override { return "identifier or substitution"; }
    bool parseImpl(Pos & pos, ASTPtr & node, Expected & expected) override;
};


/** Prepared statements.
  * Parse query with parameter expression {name:type}.
  */
class ParserSubstitution : public IParserBase
{
protected:
    const char * getName() const override { return "substitution"; }
    bool parseImpl(Pos & pos, ASTPtr & node, Expected & expected) override;
};


/** MySQL-style global variable: @@var
  */
class ParserMySQLGlobalVariable : public IParserBase
{
protected:
    const char * getName() const override { return "MySQL-style global variable"; }
    bool parseImpl(Pos & pos, ASTPtr & node, Expected & expected) override;
};


/** The expression element is one of: an expression in parentheses, an array, a literal, a function, an identifier, an asterisk.
  */
class ParserExpressionElement : public IParserBase
{
protected:
    const char * getName() const override { return "element of expression"; }
    bool parseImpl(Pos & pos, ASTPtr & node, Expected & expected) override;
};


/** An expression element, possibly with an alias, if appropriate.
  */
class ParserWithOptionalAlias : public IParserBase
{
public:
    ParserWithOptionalAlias(ParserPtr && elem_parser_, bool allow_alias_without_as_keyword_)
    : elem_parser(std::move(elem_parser_)), allow_alias_without_as_keyword(allow_alias_without_as_keyword_) {}
protected:
    ParserPtr elem_parser;
    bool allow_alias_without_as_keyword;

    const char * getName() const override { return "element of expression with optional alias"; }
    bool parseImpl(Pos & pos, ASTPtr & node, Expected & expected) override;
};


/** Element of ORDER BY expression - same as expression element, but in addition, ASC[ENDING] | DESC[ENDING] could be specified
  *  and optionally, NULLS LAST|FIRST
  *  and optionally, COLLATE 'locale'.
  *  and optionally, WITH FILL [FROM x] [TO y] [STEP z]
  */
class ParserOrderByElement : public IParserBase
{
protected:
    const char * getName() const override { return "element of ORDER BY expression"; }
    bool parseImpl(Pos & pos, ASTPtr & node, Expected & expected) override;
};

/** Parser for function with arguments like KEY VALUE (space separated)
  * no commas allowed, just space-separated pairs.
  */
class ParserFunctionWithKeyValueArguments : public IParserBase
{
public:
    explicit ParserFunctionWithKeyValueArguments(bool brackets_can_be_omitted_ = false) : brackets_can_be_omitted(brackets_can_be_omitted_)
    {
    }

protected:

    const char * getName() const override { return "function with key-value arguments"; }
    bool parseImpl(Pos & pos, ASTPtr & node, Expected & expected) override;

    /// brackets for function arguments can be omitted
    bool brackets_can_be_omitted;
};

/** Table engine, possibly with parameters. See examples from ParserIdentifierWithParameters
  * Parse result is ASTFunction, with or without arguments.
  */
class ParserIdentifierWithOptionalParameters : public IParserBase
{
protected:
    const char * getName() const  override{ return "identifier with optional parameters"; }
    bool parseImpl(Pos & pos, ASTPtr & node, Expected & expected) override;
};

/** Element of TTL expression - same as expression element, but in addition,
 *   TO DISK 'xxx' | TO VOLUME 'xxx' | DELETE could be specified
  */
class ParserTTLElement : public IParserBase
{
protected:
    const char * getName() const override { return "element of TTL expression"; }
    bool parseImpl(Pos & pos, ASTPtr & node, Expected & expected) override;
};

/// Part of the UPDATE command or TTL with GROUP BY of the form: col_name = expr
class ParserAssignment : public IParserBase
{
protected:
    const char * getName() const  override{ return "column assignment"; }
    bool parseImpl(Pos & pos, ASTPtr & node, Expected & expected) override;
};

}<|MERGE_RESOLUTION|>--- conflicted
+++ resolved
@@ -45,7 +45,8 @@
 class ParserIdentifier : public IParserBase
 {
 public:
-    ParserIdentifier(bool allow_query_parameter_ = false) : allow_query_parameter(allow_query_parameter_) {}
+    explicit ParserIdentifier(bool allow_query_parameter_ = false) : allow_query_parameter(allow_query_parameter_) {}
+
 protected:
     const char * getName() const override { return "identifier"; }
     bool parseImpl(Pos & pos, ASTPtr & node, Expected & expected) override;
@@ -85,7 +86,7 @@
     using ColumnTransformers = MultiEnum<ColumnTransformer, UInt8>;
     static constexpr auto AllTransformers = ColumnTransformers{ColumnTransformer::APPLY, ColumnTransformer::EXCEPT, ColumnTransformer::REPLACE};
 
-    ParserColumnsTransformers(ColumnTransformers allowed_transformers_ = AllTransformers, bool is_strict_ = false)
+    explicit ParserColumnsTransformers(ColumnTransformers allowed_transformers_ = AllTransformers, bool is_strict_ = false)
         : allowed_transformers(allowed_transformers_)
         , is_strict(is_strict_)
     {}
@@ -103,7 +104,7 @@
 {
 public:
     using ColumnTransformers = ParserColumnsTransformers::ColumnTransformers;
-    ParserAsterisk(ColumnTransformers allowed_transformers_ = ParserColumnsTransformers::AllTransformers)
+    explicit ParserAsterisk(ColumnTransformers allowed_transformers_ = ParserColumnsTransformers::AllTransformers)
         : allowed_transformers(allowed_transformers_)
     {}
 
@@ -129,7 +130,7 @@
 {
 public:
     using ColumnTransformers = ParserColumnsTransformers::ColumnTransformers;
-    ParserColumnsMatcher(ColumnTransformers allowed_transformers_ = ParserColumnsTransformers::AllTransformers)
+    explicit ParserColumnsMatcher(ColumnTransformers allowed_transformers_ = ParserColumnsTransformers::AllTransformers)
         : allowed_transformers(allowed_transformers_)
     {}
 
@@ -149,14 +150,10 @@
 class ParserFunction : public IParserBase
 {
 public:
-<<<<<<< HEAD
-    explicit ParserFunction(bool allow_function_parameters_ = true) : allow_function_parameters(allow_function_parameters_) { }
-=======
-    ParserFunction(bool allow_function_parameters_ = true, bool is_table_function_ = false)
+    explicit ParserFunction(bool allow_function_parameters_ = true, bool is_table_function_ = false)
         : allow_function_parameters(allow_function_parameters_), is_table_function(is_table_function_)
     {
     }
->>>>>>> dfa6e34f
 
 protected:
     const char * getName() const override { return "function"; }
