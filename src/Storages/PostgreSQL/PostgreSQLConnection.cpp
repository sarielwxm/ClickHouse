--- conflicted
+++ resolved
@@ -1,14 +1,18 @@
 #include <Storages/PostgreSQL/PostgreSQLConnection.h>
 
 #if USE_LIBPQXX
-<<<<<<< HEAD
 #include <IO/WriteBufferFromString.h>
 #include <IO/Operators.h>
-=======
-#include "PostgreSQLConnection.h"
->>>>>>> d8d05e59
 #include <common/logger_useful.h>
 #include <IO/Operators.h>
+
+namespace DB
+{
+namespace ErrorCodes
+{
+    extern const int POSTGRESQL_CONNECTION_FAILURE;
+}
+}
 
 
 namespace postgres
@@ -27,6 +31,15 @@
 {
     connectIfNeeded();
     return connection;
+}
+
+
+pqxx::connection & Connection::getRef()
+{
+    if (tryConnectIfNeeded())
+        return *connection;
+
+    throw DB::Exception(DB::ErrorCodes::POSTGRESQL_CONNECTION_FAILURE, "Connection failure");
 }
 
 
