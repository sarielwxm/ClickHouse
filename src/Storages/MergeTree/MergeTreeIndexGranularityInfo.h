#pragma once

#include <optional>
#include <base/types.h>
#include <Storages/MergeTree/MergeTreeDataPartType.h>
#include <Disks/IDisk.h>
#include <Storages/MergeTree/IDataPartStorage.h>

namespace DB
{

class MergeTreeData;


/** Various types of mark files are stored in files with various extensions:
  * .mrk, .mrk2, .mrk3, .cmrk, .cmrk2, .cmrk3.
  * This helper allows to obtain mark type from file extension and vise versa.
  */
struct MarkType
{
    MarkType(std::string_view extension);
    MarkType(bool adaptive_, bool compressed_, MergeTreeDataPartType::Value part_type_);

    static bool isMarkFileExtension(std::string_view extension);
    std::string getFileExtension() const;

    bool adaptive = false;
    bool compressed = false;
    MergeTreeDataPartType::Value part_type = MergeTreeDataPartType::Unknown;
};


/// Meta information about index granularity
struct MergeTreeIndexGranularityInfo
{
public:
    MarkType mark_type;

    /// Fixed size in rows of one granule if index_granularity_bytes is zero
    size_t fixed_index_granularity = 0;

    /// Approximate bytes size of one granule
    size_t index_granularity_bytes = 0;

    /// Whether to compress marks
    bool compress_marks;

    MergeTreeIndexGranularityInfo(const MergeTreeData & storage, MergeTreeDataPartType type_);

    void changeGranularityIfRequired(const DataPartStoragePtr & data_part_storage);

    String getMarksFilePath(const String & path_prefix) const
    {
        return path_prefix + mark_type.getFileExtension();
    }

    /// TODO: This is non-passable (method overload), remove before merge.
    String getMarksFilePath(const DataPartStoragePtr & data_part_storage, const String & path_prefix) const
    {
        auto mrk_ext = getMarksExtensionFromFilesystem(data_part_storage);
        return path_prefix + mrk_ext.value_or(mark_type.getFileExtension());
    }

    String getMarksFilePath(const DataPartStoragePtr & data_part_storage, const String & path_prefix) const
    {
        auto mrk_ext = getMarksExtensionFromFilesystem(data_part_storage);
        if (mrk_ext)
            return path_prefix + *mrk_ext;

        return path_prefix + marks_file_extension;
    }

    size_t getMarkSizeInBytes(size_t columns_num = 1) const;

    static std::optional<std::string> getMarksExtensionFromFilesystem(const DataPartStoragePtr & data_part_storage);
};

<<<<<<< HEAD
constexpr inline auto getNonAdaptiveMrkExtension(bool compress_marks) { return compress_marks ? ".cmrk" : ".mrk"; }
constexpr inline auto getNonAdaptiveMrkSizeWide() { return sizeof(UInt64) * 2; }
constexpr inline auto getAdaptiveMrkSizeWide() { return sizeof(UInt64) * 3; }
inline size_t getAdaptiveMrkSizeCompact(size_t columns_num);
std::string getAdaptiveMrkExtension(MergeTreeDataPartType part_type, bool compress_marks);
=======
constexpr inline auto getNonAdaptiveMrkSizeWide() { return sizeof(UInt64) * 2; }
constexpr inline auto getAdaptiveMrkSizeWide() { return sizeof(UInt64) * 3; }
inline size_t getAdaptiveMrkSizeCompact(size_t columns_num);
>>>>>>> ad9ae84e

}<|MERGE_RESOLUTION|>--- conflicted
+++ resolved
@@ -42,9 +42,6 @@
     /// Approximate bytes size of one granule
     size_t index_granularity_bytes = 0;
 
-    /// Whether to compress marks
-    bool compress_marks;
-
     MergeTreeIndexGranularityInfo(const MergeTreeData & storage, MergeTreeDataPartType type_);
 
     void changeGranularityIfRequired(const DataPartStoragePtr & data_part_storage);
@@ -61,30 +58,13 @@
         return path_prefix + mrk_ext.value_or(mark_type.getFileExtension());
     }
 
-    String getMarksFilePath(const DataPartStoragePtr & data_part_storage, const String & path_prefix) const
-    {
-        auto mrk_ext = getMarksExtensionFromFilesystem(data_part_storage);
-        if (mrk_ext)
-            return path_prefix + *mrk_ext;
-
-        return path_prefix + marks_file_extension;
-    }
-
     size_t getMarkSizeInBytes(size_t columns_num = 1) const;
 
     static std::optional<std::string> getMarksExtensionFromFilesystem(const DataPartStoragePtr & data_part_storage);
 };
 
-<<<<<<< HEAD
-constexpr inline auto getNonAdaptiveMrkExtension(bool compress_marks) { return compress_marks ? ".cmrk" : ".mrk"; }
 constexpr inline auto getNonAdaptiveMrkSizeWide() { return sizeof(UInt64) * 2; }
 constexpr inline auto getAdaptiveMrkSizeWide() { return sizeof(UInt64) * 3; }
 inline size_t getAdaptiveMrkSizeCompact(size_t columns_num);
-std::string getAdaptiveMrkExtension(MergeTreeDataPartType part_type, bool compress_marks);
-=======
-constexpr inline auto getNonAdaptiveMrkSizeWide() { return sizeof(UInt64) * 2; }
-constexpr inline auto getAdaptiveMrkSizeWide() { return sizeof(UInt64) * 3; }
-inline size_t getAdaptiveMrkSizeCompact(size_t columns_num);
->>>>>>> ad9ae84e
 
 }