--- conflicted
+++ resolved
@@ -2400,7 +2400,7 @@
 
         if (argument_types.size() > 3)
         {
-            throw Exception(ErrorCodes::BAD_ARGUMENTS,
+            throw Exception(ErrorCodes::TOO_MANY_ARGUMENTS_FOR_FUNCTION,
                 "Function '{}' accepts at most 3 arguments, {} given",
                 name, argument_types.size());
         }
@@ -2439,7 +2439,6 @@
 
         auto get_cast_func = [&arguments]
         {
-<<<<<<< HEAD
             FunctionOverloadResolverPtr func_builder_cast = createInternalCastOverloadResolver(CastType::accurate, {});
             return func_builder_cast->build(arguments);
         };
@@ -2464,12 +2463,6 @@
         };
 
         return func_cast->execute(arguments, argument_types[0], columns[idx[2]]->size());
-=======
-            throw Exception(ErrorCodes::TOO_MANY_ARGUMENTS_FOR_FUNCTION,
-                "Function '{}' accepts at most 3 arguments, {} given",
-                name, argument_types.size());
-        }
->>>>>>> da24aa06
     }
 
     static DataTypePtr createResultType(const DataTypes & argument_types_, const std::string & name_)
