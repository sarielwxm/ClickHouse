--- conflicted
+++ resolved
@@ -191,10 +191,9 @@
 
 arrow::Result<int64_t> RandomAccessFileFromRandomAccessReadBuffer::ReadAt(int64_t position, int64_t nbytes, void* out)
 {
-<<<<<<< HEAD
-    try
-    {
-        return in.readBigAt(reinterpret_cast<char *>(out), nbytes, position);
+    try
+    {
+        return in.readBigAt(reinterpret_cast<char *>(out), nbytes, position, nullptr);
     }
     catch (...)
     {
@@ -202,9 +201,6 @@
         LOG_ERROR(getLogger("ArrowBufferedOutputStream"), "Error while reading from arrow stream: {}", message);
         return arrow::Status::IOError(message);
     }
-=======
-    return in.readBigAt(reinterpret_cast<char*>(out), nbytes, position, nullptr);
->>>>>>> 9dbe7bee
 }
 
 arrow::Result<std::shared_ptr<arrow::Buffer>> RandomAccessFileFromRandomAccessReadBuffer::ReadAt(int64_t position, int64_t nbytes)
