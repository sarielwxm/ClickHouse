#include <Processors/QueryPlan/Optimizations/QueryPlanOptimizationSettings.h>
#include <Core/Settings.h>
#include <Interpreters/Context.h>

namespace DB
{

QueryPlanOptimizationSettings QueryPlanOptimizationSettings::fromSettings(const Settings & from)
{
    QueryPlanOptimizationSettings settings;
    settings.optimize_plan = from.query_plan_enable_optimizations;
    settings.max_optimizations_to_apply = from.query_plan_max_optimizations_to_apply;
    settings.filter_push_down = from.query_plan_filter_push_down;
    settings.distinct_in_order = from.optimize_distinct_in_order;
    settings.read_in_order = from.optimize_read_in_order && from.query_plan_read_in_order;
<<<<<<< HEAD
    settings.remove_redundant_order_by = from.query_plan_remove_redundant_order_by;
=======
    settings.aggregation_in_order = from.optimize_aggregation_in_order && from.query_plan_aggregation_in_order;
>>>>>>> 52c13559
    return settings;
}

QueryPlanOptimizationSettings QueryPlanOptimizationSettings::fromContext(ContextPtr from)
{
    return fromSettings(from->getSettingsRef());
}

}<|MERGE_RESOLUTION|>--- conflicted
+++ resolved
@@ -13,11 +13,8 @@
     settings.filter_push_down = from.query_plan_filter_push_down;
     settings.distinct_in_order = from.optimize_distinct_in_order;
     settings.read_in_order = from.optimize_read_in_order && from.query_plan_read_in_order;
-<<<<<<< HEAD
+    settings.aggregation_in_order = from.optimize_aggregation_in_order && from.query_plan_aggregation_in_order;
     settings.remove_redundant_order_by = from.query_plan_remove_redundant_order_by;
-=======
-    settings.aggregation_in_order = from.optimize_aggregation_in_order && from.query_plan_aggregation_in_order;
->>>>>>> 52c13559
     return settings;
 }
 
