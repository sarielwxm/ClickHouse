#pragma once

#include <string>
#include <vector>
#include <boost/noncopyable.hpp>
#include <Disks/IDisk.h>

namespace DB
{

struct RemoveRequest
{
    std::string path;
    bool if_exists = false;

    explicit RemoveRequest(std::string path_, bool if_exists_ = false)
        : path(std::move(path_)), if_exists(std::move(if_exists_))
    {
    }
};

using RemoveBatchRequest = std::vector<RemoveRequest>;

/// Simple interface batch execution of write disk operations.
/// Method are almost equal to disk methods.
struct IDiskTransaction : private boost::noncopyable
{
public:
    /// Tries to commit all accumulated operations simultaneously.
    /// If something fails rollback and throw exception.
    virtual void commit() = 0;

    virtual ~IDiskTransaction() = default;

    /// Create directory.
    virtual void createDirectory(const std::string & path) = 0;

    /// Create directory and all parent directories if necessary.
    virtual void createDirectories(const std::string & path) = 0;

    /// Remove all files from the directory. Directories are not removed.
    virtual void clearDirectory(const std::string & path) = 0;

    /// Move directory from `from_path` to `to_path`.
    virtual void moveDirectory(const std::string & from_path, const std::string & to_path) = 0;

    virtual void moveFile(const String & from_path, const String & to_path) = 0;

    virtual void createFile(const String & path) = 0;

    /// Move the file from `from_path` to `to_path`.
    /// If a file with `to_path` path already exists, it will be replaced.
    virtual void replaceFile(const std::string & from_path, const std::string & to_path) = 0;

    /// Only copy of several files supported now. Disk interface support copy to another disk
    /// but it's impossible to implement correctly in transactions because other disk can
    /// use different metadata storage.
    /// TODO: maybe remove it at all, we don't want copies
    virtual void copyFile(const std::string & from_file_path, const std::string & to_file_path) = 0;

    /// Open the file for write and return WriteBufferFromFileBase object.
    virtual std::unique_ptr<WriteBufferFromFileBase> writeFile( /// NOLINT
        const std::string & path,
        size_t buf_size = DBMS_DEFAULT_BUFFER_SIZE,
        WriteMode mode = WriteMode::Rewrite,
        const WriteSettings & settings = {},
        bool autocommit = true) = 0;

    /// Remove file. Throws exception if file doesn't exists or it's a directory.
    virtual void removeFile(const std::string & path) = 0;

    /// Remove file if it exists.
    virtual void removeFileIfExists(const std::string & path) = 0;

    /// Remove directory. Throws exception if it's not a directory or if directory is not empty.
    virtual void removeDirectory(const std::string & path) = 0;

    /// Remove file or directory with all children. Use with extra caution. Throws exception if file doesn't exists.
    virtual void removeRecursive(const std::string & path) = 0;

    /// Remove file. Throws exception if file doesn't exists or if directory is not empty.
    /// Differs from removeFile for S3/HDFS disks
    /// Second bool param is a flag to remove (true) or keep (false) shared data on S3
    virtual void removeSharedFile(const std::string & path, bool /* keep_shared_data */) = 0;

    /// Remove file or directory with all children. Use with extra caution. Throws exception if file doesn't exists.
    /// Differs from removeRecursive for S3/HDFS disks
    /// Second bool param is a flag to remove (false) or keep (true) shared data on S3.
    /// Third param determines which files cannot be removed even if second is true.
    virtual void removeSharedRecursive(const std::string & path, bool /* keep_all_shared_data */, const NameSet & /* file_names_remove_metadata_only */) = 0;

    /// Remove file or directory if it exists.
    /// Differs from removeFileIfExists for S3/HDFS disks
    /// Second bool param is a flag to remove (true) or keep (false) shared data on S3
    virtual void removeSharedFileIfExists(const std::string & path, bool /* keep_shared_data */) = 0;

    /// Batch request to remove multiple files.
    /// May be much faster for blob storage.
    /// Second bool param is a flag to remove (true) or keep (false) shared data on S3.
    /// Third param determines which files cannot be removed even if second is true.
    virtual void removeSharedFiles(const RemoveBatchRequest & files, bool keep_all_batch_data, const NameSet & file_names_remove_metadata_only) = 0;

    /// Set last modified time to file or directory at `path`.
    virtual void setLastModified(const std::string & path, const Poco::Timestamp & timestamp) = 0;

    /// Set file at `path` as read-only.
    virtual void setReadOnly(const std::string & path) = 0;

    /// Create hardlink from `src_path` to `dst_path`.
    virtual void createHardLink(const std::string & src_path, const std::string & dst_path) = 0;
<<<<<<< HEAD

    virtual std::string getUniqueId(const String & path) const = 0;

    virtual bool isCommitedOrTriedToCommit() const = 0;


=======
>>>>>>> 845264dd
};

using DiskTransactionPtr = std::shared_ptr<IDiskTransaction>;

}<|MERGE_RESOLUTION|>--- conflicted
+++ resolved
@@ -108,15 +108,10 @@
 
     /// Create hardlink from `src_path` to `dst_path`.
     virtual void createHardLink(const std::string & src_path, const std::string & dst_path) = 0;
-<<<<<<< HEAD
 
     virtual std::string getUniqueId(const String & path) const = 0;
 
     virtual bool isCommitedOrTriedToCommit() const = 0;
-
-
-=======
->>>>>>> 845264dd
 };
 
 using DiskTransactionPtr = std::shared_ptr<IDiskTransaction>;
