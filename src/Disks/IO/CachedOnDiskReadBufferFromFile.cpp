#include "CachedOnDiskReadBufferFromFile.h"

#include <Disks/IO/createReadBufferFromFileBase.h>
#include <Disks/ObjectStorages/Cached/CachedObjectStorage.h>
#include <IO/ReadBufferFromFile.h>
#include <base/scope_guard.h>
#include <Common/assert_cast.h>
#include <Common/getRandomASCIIString.h>
#include <Common/logger_useful.h>
#include <base/hex.h>
#include <Interpreters/Context.h>


namespace ProfileEvents
{
extern const Event FileSegmentWaitReadBufferMicroseconds;
extern const Event FileSegmentReadMicroseconds;
extern const Event FileSegmentCacheWriteMicroseconds;
extern const Event FileSegmentPredownloadMicroseconds;
extern const Event FileSegmentUsedBytes;

extern const Event CachedReadBufferReadFromSourceMicroseconds;
extern const Event CachedReadBufferReadFromCacheMicroseconds;
extern const Event CachedReadBufferCacheWriteMicroseconds;
extern const Event CachedReadBufferReadFromSourceBytes;
extern const Event CachedReadBufferReadFromCacheBytes;
extern const Event CachedReadBufferCacheWriteBytes;
}

namespace DB
{

namespace ErrorCodes
{
    extern const int CANNOT_SEEK_THROUGH_FILE;
    extern const int CANNOT_USE_CACHE;
    extern const int LOGICAL_ERROR;
    extern const int ARGUMENT_OUT_OF_BOUND;
}

CachedOnDiskReadBufferFromFile::CachedOnDiskReadBufferFromFile(
    const String & source_file_path_,
    const FileCache::Key & cache_key_,
    FileCachePtr cache_,
    ImplementationBufferCreator implementation_buffer_creator_,
    const ReadSettings & settings_,
    const String & query_id_,
    size_t file_size_,
    bool allow_seeks_after_first_read_,
    bool use_external_buffer_,
    std::optional<size_t> read_until_position_)
    : ReadBufferFromFileBase(settings_.remote_fs_buffer_size, nullptr, 0, file_size_)
#ifndef NDEBUG
    , log(&Poco::Logger::get("CachedOnDiskReadBufferFromFile(" + source_file_path_ + ")"))
#else
    , log(&Poco::Logger::get("CachedOnDiskReadBufferFromFile"))
#endif
    , cache_key(cache_key_)
    , source_file_path(source_file_path_)
    , cache(cache_)
    , settings(settings_)
    , read_until_position(read_until_position_ ? *read_until_position_ : file_size_)
    , implementation_buffer_creator(implementation_buffer_creator_)
    , query_id(query_id_)
    , enable_logging(!query_id.empty() && settings_.enable_filesystem_cache_log)
    , current_buffer_id(getRandomASCIIString(8))
    , allow_seeks_after_first_read(allow_seeks_after_first_read_)
    , use_external_buffer(use_external_buffer_)
    , query_context_holder(cache_->getQueryContextHolder(query_id, settings_))
    , is_persistent(settings_.is_file_cache_persistent)
{
}

void CachedOnDiskReadBufferFromFile::appendFilesystemCacheLog(
    const FileSegment::Range & file_segment_range, CachedOnDiskReadBufferFromFile::ReadType type)
{
    FilesystemCacheLogElement elem
    {
        .event_time = std::chrono::system_clock::to_time_t(std::chrono::system_clock::now()),
        .query_id = query_id,
        .source_file_path = source_file_path,
        .file_segment_range = { file_segment_range.left, file_segment_range.right },
        .requested_range = { first_offset, read_until_position },
        .file_segment_size = file_segment_range.size(),
        .read_from_cache_attempted = true,
        .read_buffer_id = current_buffer_id,
        .profile_counters = std::make_shared<ProfileEvents::Counters::Snapshot>(
            current_file_segment_counters.getPartiallyAtomicSnapshot()),
    };

    current_file_segment_counters.reset();

    switch (type)
    {
        case CachedOnDiskReadBufferFromFile::ReadType::CACHED:
            elem.cache_type = FilesystemCacheLogElement::CacheType::READ_FROM_CACHE;
            break;
        case CachedOnDiskReadBufferFromFile::ReadType::REMOTE_FS_READ_BYPASS_CACHE:
            elem.cache_type = FilesystemCacheLogElement::CacheType::READ_FROM_FS_BYPASSING_CACHE;
            break;
        case CachedOnDiskReadBufferFromFile::ReadType::REMOTE_FS_READ_AND_PUT_IN_CACHE:
            elem.cache_type = FilesystemCacheLogElement::CacheType::READ_FROM_FS_AND_DOWNLOADED_TO_CACHE;
            break;
    }

    if (auto cache_log = Context::getGlobalContextInstance()->getFilesystemCacheLog())
        cache_log->add(elem);
}

void CachedOnDiskReadBufferFromFile::initialize(size_t offset, size_t size)
{
    if (initialized)
        throw Exception(ErrorCodes::LOGICAL_ERROR, "Caching buffer already initialized");

    implementation_buffer.reset();

    if (settings.read_from_filesystem_cache_if_exists_otherwise_bypass_cache)
    {
        file_segments = cache->get(cache_key, offset, size);
    }
    else
    {
        CreateFileSegmentSettings create_settings(is_persistent ? FileSegmentKind::Persistent : FileSegmentKind::Regular);
        file_segments = cache->getOrSet(cache_key, offset, size, create_settings);
    }

    /**
     * Segments in returned list are ordered in ascending order and represent a full contiguous
     * interval (no holes). Each segment in returned list has state: DOWNLOADED, DOWNLOADING or EMPTY.
     */
    if (file_segments->empty())
        throw Exception(ErrorCodes::LOGICAL_ERROR, "List of file segments cannot be empty");

    LOG_TEST(
        log,
        "Having {} file segments to read: {}, current offset: {}",
        file_segments->size(), file_segments->toString(), file_offset_of_buffer_end);

    initialized = true;
}

CachedOnDiskReadBufferFromFile::ImplementationBufferPtr
CachedOnDiskReadBufferFromFile::getCacheReadBuffer(const FileSegment & file_segment) const
{
    /// Use is_persistent flag from in-memory state of the filesegment,
    /// because it is consistent with what is written on disk.
    auto path = file_segment.getPathInLocalCache();

    ReadSettings local_read_settings{settings};
    /// Do not allow to use asynchronous version of LocalFSReadMethod.
    local_read_settings.local_fs_method = LocalFSReadMethod::pread;

    // The buffer will unnecessarily allocate a Memory of size local_fs_buffer_size, which will then
    // most likely be unused because we're swap()ping our own internal_buffer into
    // implementation_buffer before each read. But we can't just set local_fs_buffer_size = 0 here
    // because some buffer implementations actually use that memory (e.g. for prefetching).

    auto buf = createReadBufferFromFileBase(path, local_read_settings);

    if (getFileSizeFromReadBuffer(*buf) == 0)
        throw Exception(ErrorCodes::LOGICAL_ERROR, "Attempt to read from an empty cache file: {}", path);

    return buf;
}

CachedOnDiskReadBufferFromFile::ImplementationBufferPtr
CachedOnDiskReadBufferFromFile::getRemoteReadBuffer(FileSegment & file_segment, ReadType read_type_)
{
    switch (read_type_)
    {
        case ReadType::REMOTE_FS_READ_AND_PUT_IN_CACHE:
        {
            /**
            * Each downloader is elected to download at most buffer_size bytes and then any other can
            * continue. The one who continues download should reuse download buffer.
            *
            * TODO: Also implementation (s3, hdfs, web) buffer might be passed through file segments.
            * E.g. consider for query1 and query2 we need intersecting ranges like this:
            *
            *     [___________]         -- read_range_1 for query1
            *        [_______________]  -- read_range_2 for query2
            *     ^___________^______^
            *     | segment1  | segment2
            *
            * So query2 can reuse implementation buffer, which downloaded segment1.
            * Implementation buffer from segment1 is passed to segment2 once segment1 is loaded.
            */

            auto remote_fs_segment_reader = file_segment.getRemoteFileReader();

            if (!remote_fs_segment_reader)
            {
                remote_fs_segment_reader = implementation_buffer_creator();

                if (!remote_fs_segment_reader->supportsRightBoundedReads())
                    throw Exception(
                        ErrorCodes::CANNOT_USE_CACHE,
                        "Cache cannot be used with a ReadBuffer which does not support right bounded reads");

                file_segment.setRemoteFileReader(remote_fs_segment_reader);
            }
            else
            {
                chassert(remote_fs_segment_reader->getFileOffsetOfBufferEnd() == file_segment.getCurrentWriteOffset());
            }

            return remote_fs_segment_reader;
        }
        case ReadType::REMOTE_FS_READ_BYPASS_CACHE:
        {
            /// Result buffer is owned only by current buffer -- not shareable like in the case above.

            if (remote_file_reader && remote_file_reader->getFileOffsetOfBufferEnd() == file_offset_of_buffer_end)
                return remote_file_reader;

            auto remote_fs_segment_reader = file_segment.extractRemoteFileReader();
            if (remote_fs_segment_reader && file_offset_of_buffer_end == remote_fs_segment_reader->getFileOffsetOfBufferEnd())
                remote_file_reader = remote_fs_segment_reader;
            else
                remote_file_reader = implementation_buffer_creator();

            return remote_file_reader;
        }
        default:
            throw Exception(
                ErrorCodes::LOGICAL_ERROR,
                "Cannot use remote filesystem reader with read type: {}",
                toString(read_type));
    }
}

bool CachedOnDiskReadBufferFromFile::canStartFromCache(size_t current_offset, const FileSegment & file_segment)
{
    ///                      segment{k} state: DOWNLOADING
    /// cache:           [______|___________
    ///                         ^
    ///                         first_non_downloaded_offset (in progress)
    /// requested_range:    [__________]
    ///                     ^
    ///                     current_offset
    size_t first_non_downloaded_offset = file_segment.getFirstNonDownloadedOffset(true);
    return first_non_downloaded_offset > current_offset;
}

CachedOnDiskReadBufferFromFile::ImplementationBufferPtr
CachedOnDiskReadBufferFromFile::getReadBufferForFileSegment(FileSegment & file_segment)
{
    auto download_state = file_segment.state();

    if (settings.read_from_filesystem_cache_if_exists_otherwise_bypass_cache)
    {
        if (download_state == FileSegment::State::DOWNLOADED)
        {
            read_type = ReadType::CACHED;
            return getCacheReadBuffer(file_segment);
        }
        else
        {
            LOG_TEST(log, "Bypassing cache because `read_from_filesystem_cache_if_exists_otherwise_bypass_cache` option is used");
            read_type = ReadType::REMOTE_FS_READ_BYPASS_CACHE;
            return getRemoteReadBuffer(file_segment, read_type);
        }
    }

    while (true)
    {
        switch (download_state)
        {
            case FileSegment::State::DETACHED:
            {
                LOG_TRACE(log, "Bypassing cache because file segment state is `DETACHED`");
                read_type = ReadType::REMOTE_FS_READ_BYPASS_CACHE;
                return getRemoteReadBuffer(file_segment, read_type);
            }
            case FileSegment::State::DOWNLOADING:
            {
                if (canStartFromCache(file_offset_of_buffer_end, file_segment))
                {
                    ///                      segment{k} state: DOWNLOADING
                    /// cache:           [______|___________
                    ///                         ^
                    ///                         first_non_downloaded_offset (in progress)
                    /// requested_range:    [__________]
                    ///                     ^
                    ///                     file_offset_of_buffer_end

                    read_type = ReadType::CACHED;
                    return getCacheReadBuffer(file_segment);
                }

                download_state = file_segment.wait(file_offset_of_buffer_end);
                continue;
            }
            case FileSegment::State::DOWNLOADED:
            {
                read_type = ReadType::CACHED;
                return getCacheReadBuffer(file_segment);
            }
            case FileSegment::State::EMPTY:
            case FileSegment::State::PARTIALLY_DOWNLOADED:
            {
                if (canStartFromCache(file_offset_of_buffer_end, file_segment))
                {
                    ///                      segment{k} state: PARTIALLY_DOWNLOADED
                    /// cache:           [______|___________
                    ///                         ^
                    ///                         first_non_downloaded_offset (in progress)
                    /// requested_range:    [__________]
                    ///                     ^
                    ///                     file_offset_of_buffer_end

                    read_type = ReadType::CACHED;
                    return getCacheReadBuffer(file_segment);
                }

                auto downloader_id = file_segment.getOrSetDownloader();
                if (downloader_id == file_segment.getCallerId())
                {
                    if (canStartFromCache(file_offset_of_buffer_end, file_segment))
                    {
                        ///                      segment{k}
                        /// cache:           [______|___________
                        ///                         ^
                        ///                         first_non_downloaded_offset
                        /// requested_range:    [__________]
                        ///                     ^
                        ///                     file_offset_of_buffer_end

                        read_type = ReadType::CACHED;
                        file_segment.resetDownloader();
                        return getCacheReadBuffer(file_segment);
                    }

                    auto current_write_offset = file_segment.getCurrentWriteOffset(false);
                    if (current_write_offset < file_offset_of_buffer_end)
                    {
                        ///                   segment{1}
                        /// cache:         [_____|___________
                        ///                      ^
                        ///                      current_write_offset
                        /// requested_range:          [__________]
                        ///                           ^
                        ///                           file_offset_of_buffer_end

                        LOG_TEST(log, "Predownload. File segment info: {}", file_segment.getInfoForLog());
                        chassert(file_offset_of_buffer_end > current_write_offset);
                        bytes_to_predownload = file_offset_of_buffer_end - current_write_offset;
                        chassert(bytes_to_predownload < file_segment.range().size());
                    }

                    read_type = ReadType::REMOTE_FS_READ_AND_PUT_IN_CACHE;
                    return getRemoteReadBuffer(file_segment, read_type);
                }

                download_state = file_segment.state();
                continue;
            }
            case FileSegment::State::PARTIALLY_DOWNLOADED_NO_CONTINUATION:
            {
                if (canStartFromCache(file_offset_of_buffer_end, file_segment))
                {
                    read_type = ReadType::CACHED;
                    return getCacheReadBuffer(file_segment);
                }
                else
                {
                    LOG_TRACE(
                        log,
                        "Bypassing cache because file segment state is `PARTIALLY_DOWNLOADED_NO_CONTINUATION` and downloaded part already used");
                    read_type = ReadType::REMOTE_FS_READ_BYPASS_CACHE;
                    return getRemoteReadBuffer(file_segment, read_type);
                }
            }
        }
    }
}

CachedOnDiskReadBufferFromFile::ImplementationBufferPtr
CachedOnDiskReadBufferFromFile::getImplementationBuffer(FileSegment & file_segment)
{
    chassert(!file_segment.isDownloader());
    chassert(file_offset_of_buffer_end >= file_segment.range().left);

    auto range = file_segment.range();
    bytes_to_predownload = 0;

    Stopwatch watch(CLOCK_MONOTONIC);

    auto read_buffer_for_file_segment = getReadBufferForFileSegment(file_segment);

    watch.stop();
    current_file_segment_counters.increment(
        ProfileEvents::FileSegmentWaitReadBufferMicroseconds, watch.elapsedMicroseconds());

    [[maybe_unused]] auto download_current_segment = read_type == ReadType::REMOTE_FS_READ_AND_PUT_IN_CACHE;
    chassert(download_current_segment == file_segment.isDownloader());

    chassert(file_segment.range() == range);
    chassert(file_offset_of_buffer_end >= range.left && file_offset_of_buffer_end <= range.right);

    LOG_TEST(
        log,
        "Current read type: {}, read offset: {}, impl read range: {}, file segment: {}",
        toString(read_type),
        file_offset_of_buffer_end,
        read_buffer_for_file_segment->getRemainingReadRange().toString(),
        file_segment.getInfoForLog());

    read_buffer_for_file_segment->setReadUntilPosition(range.right + 1); /// [..., range.right]

    switch (read_type)
    {
        case ReadType::CACHED:
        {
#ifndef NDEBUG
            size_t file_size = getFileSizeFromReadBuffer(*read_buffer_for_file_segment);
            if (file_size == 0 || range.left + file_size <= file_offset_of_buffer_end)
                throw Exception(
                    ErrorCodes::LOGICAL_ERROR,
                    "Unexpected state of cache file. Cache file size: {}, cache file offset: {}, "
                    "expected file size to be non-zero and file downloaded size to exceed "
                    "current file read offset (expected: {} > {})",
                    file_size,
                    range.left,
                    range.left + file_size,
                    file_offset_of_buffer_end);
#endif

            size_t seek_offset = file_offset_of_buffer_end - range.left;

            if (file_offset_of_buffer_end < range.left)
                throw Exception(
                    ErrorCodes::LOGICAL_ERROR,
                    "Invariant failed. Expected {} > {} (current offset > file segment's start offset)",
                    file_offset_of_buffer_end,
                    range.left);

            read_buffer_for_file_segment->seek(seek_offset, SEEK_SET);

            break;
        }
        case ReadType::REMOTE_FS_READ_BYPASS_CACHE:
        {
            read_buffer_for_file_segment->seek(file_offset_of_buffer_end, SEEK_SET);
            break;
        }
        case ReadType::REMOTE_FS_READ_AND_PUT_IN_CACHE:
        {
            chassert(file_segment.isDownloader());

            if (bytes_to_predownload)
            {
                const size_t current_write_offset = file_segment.getCurrentWriteOffset(false);
                read_buffer_for_file_segment->seek(current_write_offset, SEEK_SET);
            }
            else
            {
                read_buffer_for_file_segment->seek(file_offset_of_buffer_end, SEEK_SET);

                assert(read_buffer_for_file_segment->getFileOffsetOfBufferEnd() == file_offset_of_buffer_end);
            }

            const auto current_write_offset = file_segment.getCurrentWriteOffset(false);
            if (current_write_offset != static_cast<size_t>(read_buffer_for_file_segment->getPosition()))
            {
                throw Exception(
                    ErrorCodes::LOGICAL_ERROR,
<<<<<<< HEAD
                    "Buffer's offsets mismatch. Cached buffer offset: {}, current_write_offset: {} implementation buffer offset: {}, "
                    "implementation buffer remaining range: {}, file segment info: {}",
                    file_offset_of_buffer_end, current_write_offset, read_buffer_for_file_segment->getPosition(),
                    read_buffer_for_file_segment->getRemainingReadRange().toString(), file_segment.getInfoForLog());
=======
                    "Buffer's offsets mismatch. Cached buffer offset: {}, current_write_offset: {}, implementation buffer position: {}, "
                    "implementation buffer end position: {}, file segment info: {}",
                    file_offset_of_buffer_end,
                    current_write_offset,
                    read_buffer_for_file_segment->getPosition(),
                    read_buffer_for_file_segment->getFileOffsetOfBufferEnd(),
                    file_segment->getInfoForLog());
>>>>>>> 45f4a5f7
            }

            break;
        }
    }

    chassert(!read_buffer_for_file_segment->hasPendingData());

    return read_buffer_for_file_segment;
}

bool CachedOnDiskReadBufferFromFile::completeFileSegmentAndGetNext()
{
    auto * current_file_segment = &file_segments->front();
    auto completed_range = current_file_segment->range();

    if (enable_logging)
        appendFilesystemCacheLog(completed_range, read_type);

    chassert(file_offset_of_buffer_end > completed_range.right);

    if (read_type == ReadType::CACHED)
    {
        chassert(current_file_segment->getDownloadedSize(true) == current_file_segment->range().size());
    }

    file_segments->popFront();
    if (file_segments->empty())
        return false;

    current_file_segment = &file_segments->front();
    current_file_segment->use();
    implementation_buffer = getImplementationBuffer(*current_file_segment);

    if (read_type == ReadType::CACHED)
        current_file_segment->incrementHitsCount();

    LOG_TEST(
        log, "New segment range: {}, old range: {}",
        current_file_segment->range().toString(), completed_range.toString());

    return true;
}

CachedOnDiskReadBufferFromFile::~CachedOnDiskReadBufferFromFile()
{
    if (enable_logging && file_segments && !file_segments->empty())
    {
        appendFilesystemCacheLog(file_segments->front().range(), read_type);
    }
}

void CachedOnDiskReadBufferFromFile::predownload(FileSegment & file_segment)
{
    Stopwatch predownload_watch(CLOCK_MONOTONIC);
    SCOPE_EXIT({
        predownload_watch.stop();
        current_file_segment_counters.increment(
            ProfileEvents::FileSegmentPredownloadMicroseconds, predownload_watch.elapsedMicroseconds());
    });

    if (bytes_to_predownload)
    {
        /// Consider this case. Some user needed segment [a, b] and downloaded it partially.
        /// But before he called complete(state) or his holder called complete(),
        /// some other user, who needed segment [a', b'], a < a' < b', started waiting on [a, b] to be
        /// downloaded because it intersects with the range he needs.
        /// But then first downloader fails and second must continue. In this case we need to
        /// download from offset a'' < a', but return buffer from offset a'.
        LOG_TEST(log, "Bytes to predownload: {}, caller_id: {}", bytes_to_predownload, FileSegment::getCallerId());

<<<<<<< HEAD
        chassert(implementation_buffer->getFileOffsetOfBufferEnd() == file_segment.getCurrentWriteOffset(false));
        size_t current_offset = file_segment.getCurrentWriteOffset(false);
        const auto & current_range = file_segment.range();
=======
        chassert(static_cast<size_t>(implementation_buffer->getPosition()) == file_segment->getCurrentWriteOffset());
        size_t current_offset = file_segment->getCurrentWriteOffset();
        const auto & current_range = file_segment->range();
>>>>>>> 45f4a5f7

        while (true)
        {
            bool has_more_data;
            {
                Stopwatch watch(CLOCK_MONOTONIC);

                has_more_data = !implementation_buffer->eof();

                watch.stop();
                auto elapsed = watch.elapsedMicroseconds();
                current_file_segment_counters.increment(ProfileEvents::FileSegmentReadMicroseconds, elapsed);
                ProfileEvents::increment(ProfileEvents::CachedReadBufferReadFromSourceMicroseconds, elapsed);
            }

            if (!bytes_to_predownload || !has_more_data)
            {
                if (bytes_to_predownload)
                    throw Exception(
                        ErrorCodes::LOGICAL_ERROR,
                        "Failed to predownload remaining {} bytes. Current file segment: {}, "
                        "current download offset: {}, expected: {}, eof: {}",
                        bytes_to_predownload,
                        current_range.toString(),
                        file_segment.getCurrentWriteOffset(false),
                        file_offset_of_buffer_end,
                        implementation_buffer->eof());

                auto result = implementation_buffer->hasPendingData();

                if (result)
                {
                    nextimpl_working_buffer_offset = implementation_buffer->offset();

                    auto current_write_offset = file_segment.getCurrentWriteOffset(false);
                    if (current_write_offset != static_cast<size_t>(implementation_buffer->getPosition())
                        || current_write_offset != file_offset_of_buffer_end)
                    {
                        throw Exception(
                            ErrorCodes::LOGICAL_ERROR,
                            "Buffer's offsets mismatch after predownloading; download offset: {}, "
                            "cached buffer offset: {}, implementation buffer offset: {}, "
                            "file segment info: {}",
                            current_write_offset,
                            file_offset_of_buffer_end,
                            implementation_buffer->getPosition(),
                            file_segment.getInfoForLog());
                    }
                }

                break;
            }

            size_t current_impl_buffer_size = implementation_buffer->buffer().size();
            size_t current_predownload_size = std::min(current_impl_buffer_size, bytes_to_predownload);

            ProfileEvents::increment(ProfileEvents::CachedReadBufferReadFromSourceBytes, current_impl_buffer_size);

            bool continue_predownload = file_segment.reserve(current_predownload_size);
            if (continue_predownload)
            {
                LOG_TEST(log, "Left to predownload: {}, buffer size: {}", bytes_to_predownload, current_impl_buffer_size);

                chassert(file_segment.getCurrentWriteOffset(false) == static_cast<size_t>(implementation_buffer->getPosition()));

                continue_predownload = writeCache(implementation_buffer->buffer().begin(), current_predownload_size, current_offset, file_segment);
                if (continue_predownload)
                {
                    current_offset += current_predownload_size;

                    bytes_to_predownload -= current_predownload_size;
                    implementation_buffer->position() += current_predownload_size;
                }
                else
                {
                    LOG_TEST(log, "Bypassing cache because writeCache (in predownload) method failed");
                }
            }

            if (!continue_predownload)
            {
                /// We were predownloading:
                ///                   segment{1}
                /// cache:         [_____|___________
                ///                      ^
                ///                      current_write_offset
                /// requested_range:          [__________]
                ///                           ^
                ///                           file_offset_of_buffer_end
                /// But space reservation failed.
                /// So get working and internal buffer from predownload buffer, get new download buffer,
                /// return buffer back, seek to actual position.
                /// We could reuse predownload buffer and just seek to needed position, but for now
                /// seek is only allowed once for ReadBufferForS3 - before call to nextImpl.
                /// TODO: allow seek more than once with seek avoiding.

                bytes_to_predownload = 0;
                file_segment.completePartAndResetDownloader();
                chassert(file_segment.state() == FileSegment::State::PARTIALLY_DOWNLOADED_NO_CONTINUATION);

                LOG_TEST(log, "Bypassing cache because for {}", file_segment.getInfoForLog());

                read_type = ReadType::REMOTE_FS_READ_BYPASS_CACHE;

                swap(*implementation_buffer);
                resetWorkingBuffer();

                implementation_buffer = getRemoteReadBuffer(file_segment, read_type);

                swap(*implementation_buffer);

                implementation_buffer->setReadUntilPosition(file_segment.range().right + 1); /// [..., range.right]
                implementation_buffer->seek(file_offset_of_buffer_end, SEEK_SET);

                LOG_TRACE(
                    log,
                    "Predownload failed because of space limit. "
                    "Will read from remote filesystem starting from offset: {}",
                    file_offset_of_buffer_end);

                break;
            }
        }
    }
}

bool CachedOnDiskReadBufferFromFile::updateImplementationBufferIfNeeded()
{
    auto & file_segment = file_segments->front();
    const auto & current_read_range = file_segment.range();
    auto current_state = file_segment.state();

    chassert(current_read_range.left <= file_offset_of_buffer_end);
    chassert(!file_segment.isDownloader());

    if (file_offset_of_buffer_end > current_read_range.right)
    {
        return completeFileSegmentAndGetNext();
    }

    if (read_type == ReadType::CACHED && current_state != FileSegment::State::DOWNLOADED)
    {
        /// If current read_type is ReadType::CACHED and file segment is not DOWNLOADED,
        /// it means the following case, e.g. we started from CacheReadBuffer and continue with RemoteFSReadBuffer.
        ///                      segment{k}
        /// cache:           [______|___________
        ///                         ^
        ///                         current_write_offset
        /// requested_range:    [__________]
        ///                     ^
        ///                     file_offset_of_buffer_end

        auto current_write_offset = file_segment.getCurrentWriteOffset(true);
        bool cached_part_is_finished = current_write_offset == file_offset_of_buffer_end;

        LOG_TEST(log, "Current write offset: {}, file offset of buffer end: {}", current_write_offset, file_offset_of_buffer_end);

        if (cached_part_is_finished)
        {
            /// TODO: makes sense to reuse local file reader if we return here with CACHED read type again?
            implementation_buffer = getImplementationBuffer(file_segment);

            return true;
        }
        else if (current_write_offset < file_offset_of_buffer_end)
        {
            throw Exception(
                ErrorCodes::LOGICAL_ERROR,
                "Expected {} >= {} ({})",
                current_write_offset, file_offset_of_buffer_end, getInfoForLog());
        }
    }

    if (read_type == ReadType::REMOTE_FS_READ_AND_PUT_IN_CACHE)
    {
        /**
        * ReadType::REMOTE_FS_READ_AND_PUT_IN_CACHE means that on previous getImplementationBuffer() call
        * current buffer successfully called file_segment->getOrSetDownloader() and became a downloader
        * for this file segment. However, the downloader's term has a lifespan of 1 nextImpl() call,
        * e.g. downloader reads buffer_size byte and calls completePartAndResetDownloader() and some other
        * thread can become a downloader if it calls getOrSetDownloader() faster.
        *
        * So downloader is committed to download only buffer_size bytes and then is not a downloader anymore,
        * because there is no guarantee on a higher level, that current buffer will not disappear without
        * being destructed till the end of query or without finishing the read range, which he was supposed
        * to read by marks range given to him. Therefore, each nextImpl() call, in case of
        * READ_AND_PUT_IN_CACHE, starts with getOrSetDownloader().
        */
        implementation_buffer = getImplementationBuffer(file_segment);
    }

    return true;
}

bool CachedOnDiskReadBufferFromFile::writeCache(char * data, size_t size, size_t offset, FileSegment & file_segment)
{
    Stopwatch watch(CLOCK_MONOTONIC);

    try
    {
        file_segment.write(data, size, offset);
    }
    catch (ErrnoException & e)
    {
        int code = e.getErrno();
        if (code == /* No space left on device */28 || code == /* Quota exceeded */122)
        {
            LOG_INFO(log, "Insert into cache is skipped due to insufficient disk space. ({})", e.displayText());
            return false;
        }
        throw;
    }

    watch.stop();
    auto elapsed = watch.elapsedMicroseconds();
    current_file_segment_counters.increment(ProfileEvents::FileSegmentCacheWriteMicroseconds, elapsed);
    ProfileEvents::increment(ProfileEvents::CachedReadBufferCacheWriteMicroseconds, elapsed);
    ProfileEvents::increment(ProfileEvents::CachedReadBufferCacheWriteBytes, size);

    return true;
}

bool CachedOnDiskReadBufferFromFile::nextImpl()
{
    try
    {
        return nextImplStep();
    }
    catch (Exception & e)
    {
        e.addMessage("Cache info: {}", nextimpl_step_log_info);
        throw;
    }
}

bool CachedOnDiskReadBufferFromFile::nextImplStep()
{
    last_caller_id = FileSegment::getCallerId();

    if (file_offset_of_buffer_end == read_until_position)
        return false;

    if (!initialized)
        initialize(file_offset_of_buffer_end, getTotalSizeToRead());

    if (file_segments->empty())
        return false;

    bool implementation_buffer_can_be_reused = false;
    SCOPE_EXIT({
        try
        {
            /// Save state of current file segment before it is completed.
            nextimpl_step_log_info = getInfoForLog();

            if (file_segments->empty())
                return;

            auto & file_segment = file_segments->front();

            bool download_current_segment = read_type == ReadType::REMOTE_FS_READ_AND_PUT_IN_CACHE;
            if (download_current_segment)
            {
                bool need_complete_file_segment = file_segment.isDownloader();
                if (need_complete_file_segment)
<<<<<<< HEAD
                    file_segment.completePartAndResetDownloader();
=======
                {
                    if (!implementation_buffer_can_be_reused)
                        file_segment->resetRemoteFileReader();

                    file_segment->completePartAndResetDownloader();
                }
>>>>>>> 45f4a5f7
            }

            chassert(!file_segment.isDownloader());
        }
        catch (...)
        {
            tryLogCurrentException(__PRETTY_FUNCTION__);
        }
    });

    bytes_to_predownload = 0;

    if (implementation_buffer)
    {
        bool can_read_further = updateImplementationBufferIfNeeded();
        if (!can_read_further)
            return false;
    }
    else
    {
        implementation_buffer = getImplementationBuffer(file_segments->front());

        if (read_type == ReadType::CACHED)
            file_segments->front().incrementHitsCount();
    }

    chassert(!internal_buffer.empty());

    // Pass a valid external buffer for implementation_buffer to read into.
    // We then take it back with another swap() after reading is done.
    // (If we get an exception in between, we'll be left with an invalid internal_buffer. That's ok, as long as
    // the caller doesn't try to use this CachedOnDiskReadBufferFromFile after it threw an exception.)
    swap(*implementation_buffer);

    auto & file_segment = file_segments->front();
    const auto & current_read_range = file_segment.range();

    LOG_TEST(
        log,
<<<<<<< HEAD
        "Current read type: {}, read offset: {}, impl read range: {}, file segment: {}",
        toString(read_type),
        file_offset_of_buffer_end,
        implementation_buffer->getRemainingReadRange().toString(),
        file_segment.getInfoForLog());
=======
        "Current count: {}, position: {}, buffer end: {}, file segment: {}",
        implementation_buffer->count(),
        implementation_buffer->getPosition(),
        implementation_buffer->getFileOffsetOfBufferEnd(),
        file_segment->getInfoForLog());
>>>>>>> 45f4a5f7

    chassert(current_read_range.left <= file_offset_of_buffer_end);
    chassert(current_read_range.right >= file_offset_of_buffer_end);

    bool result = false;
    size_t size = 0;

    size_t needed_to_predownload = bytes_to_predownload;
    if (needed_to_predownload)
    {
        predownload(file_segment);

        result = implementation_buffer->hasPendingData();
        size = implementation_buffer->available();
    }

    auto download_current_segment = read_type == ReadType::REMOTE_FS_READ_AND_PUT_IN_CACHE;
    if (download_current_segment != file_segment.isDownloader())
    {
        throw Exception(
            ErrorCodes::LOGICAL_ERROR,
            "Incorrect segment state. Having read type: {}, file segment info: {}",
            toString(read_type), file_segment.getInfoForLog());
    }

    if (!result)
    {
#ifndef NDEBUG
        if (read_type == ReadType::CACHED)
        {
            size_t cache_file_size = getFileSizeFromReadBuffer(*implementation_buffer);
            if (cache_file_size == 0)
            {
                throw Exception(
                    ErrorCodes::LOGICAL_ERROR,
                    "Attempt to read from an empty cache file: {} (just before actual read)",
                    cache_file_size);
            }
        }
        else
        {
            assert(file_offset_of_buffer_end == static_cast<size_t>(implementation_buffer->getFileOffsetOfBufferEnd()));
        }

        assert(!implementation_buffer->hasPendingData());
#endif

        Stopwatch watch(CLOCK_MONOTONIC);

        result = implementation_buffer->next();

        watch.stop();
        auto elapsed = watch.elapsedMicroseconds();
        current_file_segment_counters.increment(ProfileEvents::FileSegmentReadMicroseconds, elapsed);

        // We don't support implementation_buffer implementations that use nextimpl_working_buffer_offset.
        chassert(implementation_buffer->position() == implementation_buffer->buffer().begin());

        size = implementation_buffer->buffer().size();

        LOG_TEST(
            log,
            "Read {} bytes, read type {}, position: {}, offset: {}, segment end: {}",
            size, toString(read_type), implementation_buffer->getPosition(),
            implementation_buffer->getFileOffsetOfBufferEnd(), file_segment->range().right);

        if (read_type == ReadType::CACHED)
        {
            ProfileEvents::increment(ProfileEvents::CachedReadBufferReadFromCacheBytes, size);
            ProfileEvents::increment(ProfileEvents::CachedReadBufferReadFromCacheMicroseconds, elapsed);
        }
        else
        {
            ProfileEvents::increment(ProfileEvents::CachedReadBufferReadFromSourceBytes, size);
            ProfileEvents::increment(ProfileEvents::CachedReadBufferReadFromSourceMicroseconds, elapsed);
        }
    }

    if (result)
    {
        if (download_current_segment)
        {
            chassert(file_offset_of_buffer_end + size - 1 <= file_segment.range().right);

            bool success = file_segment.reserve(size);
            if (success)
            {
                chassert(file_segment.getCurrentWriteOffset(false) == static_cast<size_t>(implementation_buffer->getPosition()));

                success = writeCache(implementation_buffer->position(), size, file_offset_of_buffer_end, file_segment);
                if (success)
                {
                    chassert(file_segment.getCurrentWriteOffset(false) <= file_segment.range().right + 1);
                    chassert(
                        /* last_file_segment */file_segments->size() == 1
                        || file_segment.getCurrentWriteOffset(false) == implementation_buffer->getFileOffsetOfBufferEnd());

                    LOG_TEST(log, "Successfully written {} bytes", size);

                    // The implementation_buffer is valid and positioned correctly (at file_segment->getCurrentWriteOffset()).
                    // Later reads for this file segment can reuse it.
                    // (It's reusable even if we don't reach the swap(*implementation_buffer) below,
                    // because the reuser must assign implementation_buffer's buffer anyway.)
                    implementation_buffer_can_be_reused = true;
                }
                else
                {
                    chassert(file_segment.state() == FileSegment::State::PARTIALLY_DOWNLOADED_NO_CONTINUATION);
                    LOG_TRACE(log, "Bypassing cache because writeCache method failed");
                }
            }
            else
            {
                LOG_TRACE(log, "No space left in cache to reserve {} bytes, will continue without cache download", size);
            }
        }

        /// - If last file segment was read from remote fs, then we read up to segment->range().right,
        /// but the requested right boundary could be
        /// segment->range().left < requested_right_boundary <  segment->range().right.
        /// Therefore need to resize to a smaller size. And resize must be done after write into cache.
        /// - If last file segment was read from local fs, then we could read more than
        /// file_segemnt->range().right, so resize is also needed.
        if (file_segments->size() == 1)
        {
            size_t remaining_size_to_read
                = std::min(current_read_range.right, read_until_position - 1) - file_offset_of_buffer_end + 1;
            size = std::min(size, remaining_size_to_read);
            chassert(implementation_buffer->buffer().size() >= nextimpl_working_buffer_offset + size);
            implementation_buffer->buffer().resize(nextimpl_working_buffer_offset + size);
        }

        file_offset_of_buffer_end += size;

        chassert(file_offset_of_buffer_end <= read_until_position);
    }

    swap(*implementation_buffer);

    current_file_segment_counters.increment(ProfileEvents::FileSegmentUsedBytes, available());

    // No necessary because of the SCOPE_EXIT above, but useful for logging below.
    if (download_current_segment)
        file_segment.completePartAndResetDownloader();

    chassert(!file_segment.isDownloader());

    LOG_TEST(
        log,
        "Key: {}. Returning with {} bytes, buffer position: {} (offset: {}, predownloaded: {}), "
        "buffer available: {}, current range: {}, file offset of buffer end: {}, impl offset: {}, file segment state: {}, "
        "current write offset: {}, read_type: {}, reading until position: {}, started with offset: {}, "
        "remaining ranges: {}",
        cache_key.toString(),
        working_buffer.size(),
        getPosition(),
        offset(),
        needed_to_predownload,
        available(),
        current_read_range.toString(),
        file_offset_of_buffer_end,
        implementation_buffer->getFileOffsetOfBufferEnd(),
        FileSegment::stateToString(file_segment.state()),
        file_segment.getCurrentWriteOffset(false),
        toString(read_type),
        read_until_position,
        first_offset,
        file_segments->toString());

    if (size == 0 && file_offset_of_buffer_end < read_until_position)
    {
        size_t cache_file_size = getFileSizeFromReadBuffer(*implementation_buffer);
        auto cache_file_path = getFileNameFromReadBuffer(*implementation_buffer);

        throw Exception(
            ErrorCodes::LOGICAL_ERROR,
            "Having zero bytes, but range is not finished: file offset: {}, starting offset: {}, "
            "reading until: {}, read type: {}, cache file size: {}, cache file path: {}, "
            "cache file offset: {}, current file segment: {}",
            file_offset_of_buffer_end,
            first_offset,
            read_until_position,
            toString(read_type),
            cache_file_size ? std::to_string(cache_file_size) : "None",
            cache_file_path,
            implementation_buffer->getFileOffsetOfBufferEnd(),
            file_segment.getInfoForLog());
    }

    return result;
}

off_t CachedOnDiskReadBufferFromFile::seek(off_t offset, int whence)
{
    if (initialized && !allow_seeks_after_first_read)
    {
        throw Exception(
            ErrorCodes::CANNOT_SEEK_THROUGH_FILE,
            "Seek is allowed only before first read attempt from the buffer");
    }

    size_t new_pos = offset;

    if (allow_seeks_after_first_read)
    {
        if (whence != SEEK_SET && whence != SEEK_CUR)
        {
            throw Exception(ErrorCodes::ARGUMENT_OUT_OF_BOUND, "Expected SEEK_SET or SEEK_CUR as whence");
        }

        if (whence == SEEK_CUR)
        {
            new_pos = file_offset_of_buffer_end - (working_buffer.end() - pos) + offset;
        }

        if (new_pos + (working_buffer.end() - pos) == file_offset_of_buffer_end)
            return new_pos;

        if (file_offset_of_buffer_end - working_buffer.size() <= new_pos && new_pos <= file_offset_of_buffer_end)
        {
            pos = working_buffer.end() - file_offset_of_buffer_end + new_pos;
            assert(pos >= working_buffer.begin());
            assert(pos <= working_buffer.end());
            return new_pos;
        }
    }
    else if (whence != SEEK_SET)
    {
        throw Exception(ErrorCodes::CANNOT_SEEK_THROUGH_FILE, "Only SEEK_SET allowed");
    }

    first_offset = file_offset_of_buffer_end = new_pos;
    resetWorkingBuffer();

    // if (file_segments && current_file_segment_it != file_segments->file_segments.end())
    // {
    //      auto & file_segments = file_segments->file_segments;
    //      LOG_TRACE(
    //          log,
    //          "Having {} file segments to read: {}, current offset: {}",
    //          file_segments->file_segments.size(), file_segments->toString(), file_offset_of_buffer_end);

    //      auto it = std::upper_bound(
    //          file_segments.begin(),
    //          file_segments.end(),
    //          new_pos,
    //          [](size_t pos, const FileSegmentPtr & file_segment) { return pos < file_segment->range().right; });

    //      if (it != file_segments.end())
    //      {
    //          if (it != file_segments.begin() && (*std::prev(it))->range().right == new_pos)
    //              current_file_segment_it = std::prev(it);
    //          else
    //              current_file_segment_it = it;

    //          [[maybe_unused]] const auto & file_segment = *current_file_segment_it;
    //          assert(file_offset_of_buffer_end <= file_segment->range().right);
    //          assert(file_offset_of_buffer_end >= file_segment->range().left);

    //          resetWorkingBuffer();
    //          swap(*implementation_buffer);
    //          implementation_buffer->seek(file_offset_of_buffer_end, SEEK_SET);
    //          swap(*implementation_buffer);

    //          LOG_TRACE(log, "Found suitable file segment: {}", file_segment->range().toString());

    //          LOG_TRACE(log, "seek2 Internal buffer size: {}", internal_buffer.size());
    //          return new_pos;
    //      }
    // }

    file_segments.reset();
    implementation_buffer.reset();
    initialized = false;

    LOG_TEST(log, "Reset state for seek to position {}", new_pos);

    return new_pos;
}

size_t CachedOnDiskReadBufferFromFile::getTotalSizeToRead()
{
    /// Last position should be guaranteed to be set, as at least we always know file size.
    if (!read_until_position)
        throw Exception(ErrorCodes::LOGICAL_ERROR, "Last position was not set");

    /// On this level should be guaranteed that read size is non-zero.
    if (file_offset_of_buffer_end >= read_until_position)
        throw Exception(
            ErrorCodes::LOGICAL_ERROR,
            "Read boundaries mismatch. Expected {} < {}",
            file_offset_of_buffer_end, read_until_position);

    return read_until_position - file_offset_of_buffer_end;
}

void CachedOnDiskReadBufferFromFile::setReadUntilPosition(size_t position)
{
    if (!allow_seeks_after_first_read)
        throw Exception(ErrorCodes::LOGICAL_ERROR, "Method `setReadUntilPosition()` not allowed");

    if (read_until_position == position)
        return;

    file_offset_of_buffer_end = getPosition();
    resetWorkingBuffer();
    file_segments_holder.reset();
    implementation_buffer.reset();
    initialized = false;

    read_until_position = position;

    LOG_TEST(log, "Set read_until_position to {}", read_until_position);
}

void CachedOnDiskReadBufferFromFile::setReadUntilEnd()
{
    setReadUntilPosition(getFileSize());
}

off_t CachedOnDiskReadBufferFromFile::getPosition()
{
    return file_offset_of_buffer_end - available();
}

void CachedOnDiskReadBufferFromFile::assertCorrectness() const
{
    if (!CachedObjectStorage::canUseReadThroughCache()
        && !settings.read_from_filesystem_cache_if_exists_otherwise_bypass_cache)
        throw Exception(ErrorCodes::LOGICAL_ERROR, "Cache usage is not allowed (query_id: {})", query_id);
}

String CachedOnDiskReadBufferFromFile::getInfoForLog()
{
    String current_file_segment_info;
    if (file_segments->empty())
        current_file_segment_info = "None";
    else
        current_file_segment_info = file_segments->front().getInfoForLog();

    return fmt::format(
        "Buffer path: {}, hash key: {}, file_offset_of_buffer_end: {}, read_until_position: {}, "
        "internal buffer end: {}, read_type: {}, last caller: {}, file segment info: {}",
        source_file_path,
        cache_key.toString(),
        file_offset_of_buffer_end,
        read_until_position,
        implementation_buffer ? std::to_string(implementation_buffer->getFileOffsetOfBufferEnd()) : "None",
        toString(read_type),
        last_caller_id,
        current_file_segment_info);
}

}<|MERGE_RESOLUTION|>--- conflicted
+++ resolved
@@ -465,12 +465,6 @@
             {
                 throw Exception(
                     ErrorCodes::LOGICAL_ERROR,
-<<<<<<< HEAD
-                    "Buffer's offsets mismatch. Cached buffer offset: {}, current_write_offset: {} implementation buffer offset: {}, "
-                    "implementation buffer remaining range: {}, file segment info: {}",
-                    file_offset_of_buffer_end, current_write_offset, read_buffer_for_file_segment->getPosition(),
-                    read_buffer_for_file_segment->getRemainingReadRange().toString(), file_segment.getInfoForLog());
-=======
                     "Buffer's offsets mismatch. Cached buffer offset: {}, current_write_offset: {}, implementation buffer position: {}, "
                     "implementation buffer end position: {}, file segment info: {}",
                     file_offset_of_buffer_end,
@@ -478,7 +472,6 @@
                     read_buffer_for_file_segment->getPosition(),
                     read_buffer_for_file_segment->getFileOffsetOfBufferEnd(),
                     file_segment->getInfoForLog());
->>>>>>> 45f4a5f7
             }
 
             break;
@@ -550,15 +543,10 @@
         /// download from offset a'' < a', but return buffer from offset a'.
         LOG_TEST(log, "Bytes to predownload: {}, caller_id: {}", bytes_to_predownload, FileSegment::getCallerId());
 
-<<<<<<< HEAD
-        chassert(implementation_buffer->getFileOffsetOfBufferEnd() == file_segment.getCurrentWriteOffset(false));
+        /// chassert(implementation_buffer->getFileOffsetOfBufferEnd() == file_segment.getCurrentWriteOffset(false));
+        chassert(static_cast<size_t>(implementation_buffer->getPosition()) == file_segment->getCurrentWriteOffset(false));
         size_t current_offset = file_segment.getCurrentWriteOffset(false);
         const auto & current_range = file_segment.range();
-=======
-        chassert(static_cast<size_t>(implementation_buffer->getPosition()) == file_segment->getCurrentWriteOffset());
-        size_t current_offset = file_segment->getCurrentWriteOffset();
-        const auto & current_range = file_segment->range();
->>>>>>> 45f4a5f7
 
         while (true)
         {
@@ -824,16 +812,12 @@
             {
                 bool need_complete_file_segment = file_segment.isDownloader();
                 if (need_complete_file_segment)
-<<<<<<< HEAD
-                    file_segment.completePartAndResetDownloader();
-=======
                 {
                     if (!implementation_buffer_can_be_reused)
                         file_segment->resetRemoteFileReader();
 
                     file_segment->completePartAndResetDownloader();
                 }
->>>>>>> 45f4a5f7
             }
 
             chassert(!file_segment.isDownloader());
@@ -873,19 +857,11 @@
 
     LOG_TEST(
         log,
-<<<<<<< HEAD
-        "Current read type: {}, read offset: {}, impl read range: {}, file segment: {}",
+        "Current read type: {}, read offset: {}, impl offset: {}, file segment: {}",
         toString(read_type),
         file_offset_of_buffer_end,
-        implementation_buffer->getRemainingReadRange().toString(),
+        implementation_buffer->getFileOffsetOfBufferEnd(),
         file_segment.getInfoForLog());
-=======
-        "Current count: {}, position: {}, buffer end: {}, file segment: {}",
-        implementation_buffer->count(),
-        implementation_buffer->getPosition(),
-        implementation_buffer->getFileOffsetOfBufferEnd(),
-        file_segment->getInfoForLog());
->>>>>>> 45f4a5f7
 
     chassert(current_read_range.left <= file_offset_of_buffer_end);
     chassert(current_read_range.right >= file_offset_of_buffer_end);
