--- conflicted
+++ resolved
@@ -114,28 +114,7 @@
     }
 }
 
-<<<<<<< HEAD
-static bool checkSyncUserPrivImpl(mysqlxx::PoolWithFailover::Entry & connection, WriteBuffer & out)
-=======
-static Block getShowMasterLogHeader(const String & mysql_version)
-{
-    if (startsWith(mysql_version, "5."))
-    {
-        return Block {
-            {std::make_shared<DataTypeString>(), "Log_name"},
-            {std::make_shared<DataTypeUInt64>(), "File_size"}
-        };
-    }
-
-    return Block {
-        {std::make_shared<DataTypeString>(), "Log_name"},
-        {std::make_shared<DataTypeUInt64>(), "File_size"},
-        {std::make_shared<DataTypeString>(), "Encrypted"}
-    };
-}
-
 static bool checkSyncUserPrivImpl(const mysqlxx::PoolWithFailover::Entry & connection, WriteBuffer & out)
->>>>>>> 44c7fa57
 {
     Block sync_user_privs_header
     {
@@ -178,11 +157,7 @@
                         "But the SYNC USER grant query is: " + out.str(), ErrorCodes::SYNC_MYSQL_USER_ACCESS_ERROR);
 }
 
-<<<<<<< HEAD
-bool MaterializeMetadata::checkBinlogFileExists(mysqlxx::PoolWithFailover::Entry & connection) const
-=======
-bool MaterializeMetadata::checkBinlogFileExists(const mysqlxx::PoolWithFailover::Entry & connection, const String & mysql_version) const
->>>>>>> 44c7fa57
+bool MaterializeMetadata::checkBinlogFileExists(const mysqlxx::PoolWithFailover::Entry & connection) const
 {
     Block logs_header {
         {std::make_shared<DataTypeString>(), "Log_name"},
