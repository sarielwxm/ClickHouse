--- conflicted
+++ resolved
@@ -682,13 +682,9 @@
     const auto * kind = create.is_dictionary ? "Dictionary" : "Table";
     const auto * kind_upper = create.is_dictionary ? "DICTIONARY" : "TABLE";
 
-<<<<<<< HEAD
+    bool from_path = create.attach_from_path.has_value();
+
     if (database->getUUID() != UUIDHelpers::Nil)
-=======
-    bool from_path = create.attach_from_path.has_value();
-
-    if (database->getEngineName() == "Atomic")
->>>>>>> 443d1724
     {
         if (create.attach && !from_path && create.uuid == UUIDHelpers::Nil)
         {
