--- conflicted
+++ resolved
@@ -975,12 +975,8 @@
     result.required_source_columns_before_expanding_alias_columns = result.required_source_columns.getNames();
 
     /// rewrite filters for select query, must go after getArrayJoinedColumns
-<<<<<<< HEAD
-    if (settings.optimize_respect_aliases && result.storage_snapshot)
-=======
     bool is_initiator = getContext()->getClientInfo().distributed_depth == 0;
-    if (settings.optimize_respect_aliases && result.metadata_snapshot && is_initiator)
->>>>>>> f3a77bb2
+    if (settings.optimize_respect_aliases && result.storage_snapshot && is_initiator)
     {
         /// If query is changed, we need to redo some work to correct name resolution.
         if (replaceAliasColumnsInQuery(query, result.storage_snapshot->metadata->getColumns(), result.array_join_result_to_source, getContext()))
