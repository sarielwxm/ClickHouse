--- conflicted
+++ resolved
@@ -1096,17 +1096,13 @@
 
             const auto & col = block.getByName(left_name);
             bool is_nullable = nullable_right_side || right_key.type->isNullable();
-<<<<<<< HEAD
-
-            ColumnWithTypeAndName right_col(col.column, col.type, right_key.name);
+
+            auto right_col_name = getTableJoin().renamedRightColumnName(right_key.name);
+            ColumnWithTypeAndName right_col(col.column, col.type, right_col_name);
             if (right_col.type->lowCardinality() != right_key.type->lowCardinality())
                 JoinCommon::changeLowCardinalityInplace(right_col);
             right_col = correctNullability(std::move(right_col), is_nullable);
             block.insert(right_col);
-=======
-            auto right_col_name = getTableJoin().renamedRightColumnName(right_key.name);
-            block.insert(correctNullability({col.column, col.type, right_col_name}, is_nullable));
->>>>>>> 70329981
         }
     }
     else if (has_required_right_keys)
@@ -1131,17 +1127,13 @@
             bool is_nullable = nullable_right_side || right_key.type->isNullable();
 
             ColumnPtr thin_column = filterWithBlanks(col.column, filter);
-<<<<<<< HEAD
-
-            ColumnWithTypeAndName right_col(thin_column, col.type, right_key.name);
+
+            auto right_col_name = getTableJoin().renamedRightColumnName(right_key.name);
+            ColumnWithTypeAndName right_col(thin_column, col.type, right_col_name);
             if (right_col.type->lowCardinality() != right_key.type->lowCardinality())
                 JoinCommon::changeLowCardinalityInplace(right_col);
             right_col = correctNullability(std::move(right_col), is_nullable, null_map_filter);
             block.insert(right_col);
-=======
-            auto right_col_name = getTableJoin().renamedRightColumnName(right_key.name);
-            block.insert(correctNullability({thin_column, col.type, right_col_name}, is_nullable, null_map_filter));
->>>>>>> 70329981
 
             if constexpr (need_replication)
                 right_keys_to_replicate.push_back(block.getPositionByName(right_key.name));
