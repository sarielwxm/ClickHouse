--- conflicted
+++ resolved
@@ -173,13 +173,8 @@
 
     void deactivateBackgroundOperations();
 
-<<<<<<< HEAD
     CachePriorityGuard::Lock lockCache() const;
-    CachePriorityGuard::Lock tryLockCache() const;
-=======
-    CacheGuard::Lock lockCache() const;
-    CacheGuard::Lock tryLockCache(std::optional<std::chrono::milliseconds> acquire_timeout = std::nullopt) const;
->>>>>>> dd2ace9a
+    CachePriorityGuard::Lock tryLockCache(std::optional<std::chrono::milliseconds> acquire_timeout = std::nullopt) const;
 
     std::vector<FileSegment::Info> sync();
 
