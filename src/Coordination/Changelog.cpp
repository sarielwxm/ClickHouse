--- conflicted
+++ resolved
@@ -208,13 +208,7 @@
 
     void flush()
     {
-<<<<<<< HEAD
         auto * file_buffer = tryGetFileBaseBuffer();
-        /// Fsync file system if needed
-        if (file_buffer && log_file_settings.force_sync)
-            file_buffer->sync();
-=======
-        auto * file_buffer = tryGetFileBuffer();
         if (file_buffer)
         {
             /// Fsync file system if needed
@@ -223,7 +217,6 @@
             else
                 file_buffer->next();
         }
->>>>>>> 59bc3e25
     }
 
     uint64_t getStartIndex() const
