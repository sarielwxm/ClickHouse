--- conflicted
+++ resolved
@@ -91,13 +91,12 @@
     /// Counter for new session_id requests.
     std::atomic<int64_t> internal_session_id_counter{0};
 
-<<<<<<< HEAD
 #if USE_AWS_S3
     struct S3Configuration;
     mutable std::mutex snapshot_s3_client_mutex;
     std::shared_ptr<S3Configuration> snapshot_s3_client;
 #endif
-=======
+
     /// A read request needs to have at least the log it was the last committed log on the leader
     /// at the time the request was being made.
     /// If the node is stale, we need to wait to commit that log before doing local read requests to achieve
@@ -125,7 +124,6 @@
 
     std::unordered_map<int64_t, UnprocessedRequests> unprocessed_requests_for_session;
     std::mutex unprocessed_request_mutex;
->>>>>>> 222b9640
 
     /// Thread put requests to raft
     void requestThread();
