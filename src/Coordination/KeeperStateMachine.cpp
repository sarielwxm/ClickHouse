#include <cerrno>
#include <future>
#include <Coordination/KeeperSnapshotManager.h>
#include <Coordination/KeeperStateMachine.h>
#include <Coordination/ReadBufferFromNuraftBuffer.h>
#include <Coordination/WriteBufferFromNuraftBuffer.h>
#include <IO/ReadHelpers.h>
#include <base/defines.h>
#include <base/errnoToString.h>
#include <sys/mman.h>
#include <Common/ProfileEvents.h>
#include <Common/ZooKeeper/ZooKeeperCommon.h>
#include <Common/ZooKeeper/ZooKeeperIO.h>
#include <Common/logger_useful.h>
#include "Coordination/KeeperStorage.h"

#include <Disks/DiskLocal.h>


namespace ProfileEvents
{
    extern const Event KeeperCommits;
    extern const Event KeeperCommitsFailed;
    extern const Event KeeperSnapshotCreations;
    extern const Event KeeperSnapshotCreationsFailed;
    extern const Event KeeperSnapshotApplys;
    extern const Event KeeperSnapshotApplysFailed;
    extern const Event KeeperReadSnapshot;
    extern const Event KeeperSaveSnapshot;
}

namespace DB
{

namespace ErrorCodes
{
    extern const int LOGICAL_ERROR;
}

KeeperStateMachine::KeeperStateMachine(
    ResponsesQueue & responses_queue_,
    SnapshotsQueue & snapshots_queue_,
    const CoordinationSettingsPtr & coordination_settings_,
    const KeeperContextPtr & keeper_context_,
    KeeperSnapshotManagerS3 * snapshot_manager_s3_,
    CommitCallback commit_callback_,
    const std::string & superdigest_)
    : commit_callback(commit_callback_)
    , coordination_settings(coordination_settings_)
    , snapshot_manager(
          coordination_settings->snapshots_to_keep,
          keeper_context_,
          coordination_settings->compress_snapshots_with_zstd_format,
          superdigest_,
          coordination_settings->dead_session_check_period_ms.totalMilliseconds())
    , responses_queue(responses_queue_)
    , snapshots_queue(snapshots_queue_)
    , min_request_size_to_cache(coordination_settings_->min_request_size_for_cache)
    , last_committed_idx(0)
    , log(&Poco::Logger::get("KeeperStateMachine"))
    , superdigest(superdigest_)
    , keeper_context(keeper_context_)
    , snapshot_manager_s3(snapshot_manager_s3_)
{
}

namespace
{

bool isLocalDisk(const IDisk & disk)
{
    return dynamic_cast<const DiskLocal *>(&disk) != nullptr;
}

}

void KeeperStateMachine::init()
{
    /// Do everything without mutexes, no other threads exist.
    LOG_DEBUG(log, "Totally have {} snapshots", snapshot_manager.totalSnapshots());
    bool loaded = false;
    bool has_snapshots = snapshot_manager.totalSnapshots() != 0;
    /// Deserialize latest snapshot from disk
    while (snapshot_manager.totalSnapshots() != 0)
    {
        uint64_t latest_log_index = snapshot_manager.getLatestSnapshotIndex();
        LOG_DEBUG(log, "Trying to load state machine from snapshot up to log index {}", latest_log_index);

        try
        {
            latest_snapshot_buf = snapshot_manager.deserializeSnapshotBufferFromDisk(latest_log_index);
            auto snapshot_deserialization_result = snapshot_manager.deserializeSnapshotFromBuffer(latest_snapshot_buf);
            latest_snapshot_info = snapshot_manager.getLatestSnapshotInfo();

            if (isLocalDisk(*latest_snapshot_info.disk))
                latest_snapshot_buf = nullptr;

            storage = std::move(snapshot_deserialization_result.storage);
            latest_snapshot_meta = snapshot_deserialization_result.snapshot_meta;
            cluster_config = snapshot_deserialization_result.cluster_config;
            last_committed_idx = latest_snapshot_meta->get_last_log_idx();
            loaded = true;
            break;
        }
        catch (const DB::Exception & ex)
        {
            LOG_WARNING(
                log,
                "Failed to load from snapshot with index {}, with error {}, will remove it from disk",
                latest_log_index,
                ex.displayText());
            snapshot_manager.removeSnapshot(latest_log_index);
        }
    }

    if (has_snapshots)
    {
        if (loaded)
            LOG_DEBUG(log, "Loaded snapshot with last committed log index {}", last_committed_idx);
        else
            LOG_WARNING(log, "All snapshots broken, last committed log index {}", last_committed_idx);
    }
    else
    {
        LOG_DEBUG(log, "No existing snapshots, last committed log index {}", last_committed_idx);
    }

    if (!storage)
        storage = std::make_unique<KeeperStorage>(
            coordination_settings->dead_session_check_period_ms.totalMilliseconds(), superdigest, keeper_context);
}

namespace
{

void assertDigest(
    const KeeperStorage::Digest & first,
    const KeeperStorage::Digest & second,
    const Coordination::ZooKeeperRequest & request,
    bool committing)
{
    if (!KeeperStorage::checkDigest(first, second))
    {
        LOG_FATAL(
            &Poco::Logger::get("KeeperStateMachine"),
            "Digest for nodes is not matching after {} request of type '{}'.\nExpected digest - {}, actual digest - {} (digest "
            "{}). Keeper will terminate to avoid inconsistencies.\nExtra information about the request:\n{}",
            committing ? "committing" : "preprocessing",
            Coordination::toString(request.getOpNum()),
            first.value,
            second.value,
            first.version,
            request.toString());
        std::terminate();
    }
}

}

nuraft::ptr<nuraft::buffer> KeeperStateMachine::pre_commit(uint64_t log_idx, nuraft::buffer & data)
{
    auto request_for_session = parseRequest(data, /*final=*/false);
    if (!request_for_session->zxid)
        request_for_session->zxid = log_idx;

    preprocess(*request_for_session);
    return nullptr;
}

std::shared_ptr<KeeperStorage::RequestForSession> KeeperStateMachine::parseRequest(nuraft::buffer & data, bool final, ZooKeeperLogSerializationVersion * serialization_version)
{
    ReadBufferFromNuraftBuffer buffer(data);
    auto request_for_session = std::make_shared<KeeperStorage::RequestForSession>();
    readIntBinary(request_for_session->session_id, buffer);

    int32_t length;
    Coordination::read(length, buffer);

    int32_t xid;
    Coordination::read(xid, buffer);

    static constexpr std::array non_cacheable_xids{
        Coordination::WATCH_XID,
        Coordination::PING_XID,
        Coordination::AUTH_XID,
        Coordination::CLOSE_XID,
    };

    const bool should_cache
        = min_request_size_to_cache != 0 && request_for_session->session_id != -1 && data.size() >= min_request_size_to_cache
        && std::all_of(
              non_cacheable_xids.begin(), non_cacheable_xids.end(), [&](const auto non_cacheable_xid) { return xid != non_cacheable_xid; });

    if (should_cache)
    {
        std::lock_guard lock(request_cache_mutex);
        if (auto xid_to_request_it = parsed_request_cache.find(request_for_session->session_id);
            xid_to_request_it != parsed_request_cache.end())
        {
            auto & xid_to_request = xid_to_request_it->second;
            if (auto request_it = xid_to_request.find(xid); request_it != xid_to_request.end())
            {
                if (final)
                {
                    auto request = std::move(request_it->second);
                    xid_to_request.erase(request_it);
                    return request;
                }
                else
                    return request_it->second;
            }
        }
    }


    Coordination::OpNum opnum;

    Coordination::read(opnum, buffer);

    request_for_session->request = Coordination::ZooKeeperRequestFactory::instance().get(opnum);
    request_for_session->request->xid = xid;
    request_for_session->request->readImpl(buffer);

    using enum ZooKeeperLogSerializationVersion;
    ZooKeeperLogSerializationVersion version = INITIAL;

    if (!buffer.eof())
    {
        version = WITH_TIME;
        readIntBinary(request_for_session->time, buffer);
    }
    else
        request_for_session->time
            = std::chrono::duration_cast<std::chrono::milliseconds>(std::chrono::system_clock::now().time_since_epoch()).count();

    if (!buffer.eof())
    {
        version = WITH_ZXID_DIGEST;

        readIntBinary(request_for_session->zxid, buffer);

        chassert(!buffer.eof());

        request_for_session->digest.emplace();
        readIntBinary(request_for_session->digest->version, buffer);
        if (request_for_session->digest->version != KeeperStorage::DigestVersion::NO_DIGEST || !buffer.eof())
            readIntBinary(request_for_session->digest->value, buffer);
    }

    if (serialization_version)
        *serialization_version = version;

    if (should_cache && !final)
    {
        std::lock_guard lock(request_cache_mutex);
        parsed_request_cache[request_for_session->session_id].emplace(xid, request_for_session);
    }

    return request_for_session;
}

bool KeeperStateMachine::preprocess(const KeeperStorage::RequestForSession & request_for_session)
{
    if (request_for_session.request->getOpNum() == Coordination::OpNum::SessionID)
        return true;

    std::lock_guard lock(storage_and_responses_lock);

    if (storage->isFinalized())
        return false;

    try
    {
        storage->preprocessRequest(
            request_for_session.request,
            request_for_session.session_id,
            request_for_session.time,
            request_for_session.zxid,
            true /* check_acl */,
            request_for_session.digest);
    }
    catch (...)
    {
        tryLogCurrentException(__PRETTY_FUNCTION__);
        rollbackRequestNoLock(request_for_session, true);
        throw;
    }

    if (keeper_context->digestEnabled() && request_for_session.digest)
        assertDigest(*request_for_session.digest, storage->getNodesDigest(false), *request_for_session.request, false);

    return true;
}

nuraft::ptr<nuraft::buffer> KeeperStateMachine::commit(const uint64_t log_idx, nuraft::buffer & data)
{
    auto request_for_session = parseRequest(data, true);
    if (!request_for_session->zxid)
        request_for_session->zxid = log_idx;

    /// Special processing of session_id request
    if (request_for_session->request->getOpNum() == Coordination::OpNum::SessionID)
    {
        const Coordination::ZooKeeperSessionIDRequest & session_id_request
            = dynamic_cast<const Coordination::ZooKeeperSessionIDRequest &>(*request_for_session->request);
        int64_t session_id;
        std::shared_ptr<Coordination::ZooKeeperSessionIDResponse> response = std::make_shared<Coordination::ZooKeeperSessionIDResponse>();
        response->internal_id = session_id_request.internal_id;
        response->server_id = session_id_request.server_id;
        KeeperStorage::ResponseForSession response_for_session;
        response_for_session.session_id = -1;
        response_for_session.response = response;
        {
            std::lock_guard lock(storage_and_responses_lock);
            session_id = storage->getSessionID(session_id_request.session_timeout_ms);
            LOG_DEBUG(log, "Session ID response {} with timeout {}", session_id, session_id_request.session_timeout_ms);
            response->session_id = session_id;
            if (!responses_queue.push(response_for_session))
            {
                ProfileEvents::increment(ProfileEvents::KeeperCommitsFailed);
                LOG_WARNING(log, "Failed to push response with session id {} to the queue, probably because of shutdown", session_id);
            }
        }
    }
    else
    {
        if (request_for_session->request->getOpNum() == Coordination::OpNum::Close)
        {
            std::lock_guard lock(request_cache_mutex);
            parsed_request_cache.erase(request_for_session->session_id);
        }

        std::lock_guard lock(storage_and_responses_lock);
        KeeperStorage::ResponsesForSessions responses_for_sessions
            = storage->processRequest(request_for_session->request, request_for_session->session_id, request_for_session->zxid);
        for (auto & response_for_session : responses_for_sessions)
            if (!responses_queue.push(response_for_session))
            {
                ProfileEvents::increment(ProfileEvents::KeeperCommitsFailed);
                LOG_WARNING(
                    log,
                    "Failed to push response with session id {} to the queue, probably because of shutdown",
                    response_for_session.session_id);
            }

        if (keeper_context->digestEnabled() && request_for_session->digest)
            assertDigest(*request_for_session->digest, storage->getNodesDigest(true), *request_for_session->request, true);
    }

    ProfileEvents::increment(ProfileEvents::KeeperCommits);
    last_committed_idx = log_idx;

    if (commit_callback)
        commit_callback(*request_for_session);
    return nullptr;
}

bool KeeperStateMachine::apply_snapshot(nuraft::snapshot & s)
{
    LOG_DEBUG(log, "Applying snapshot {}", s.get_last_log_idx());
    nuraft::ptr<nuraft::buffer> latest_snapshot_ptr;
    { /// save snapshot into memory
        std::lock_guard lock(snapshots_lock);
        if (s.get_last_log_idx() > latest_snapshot_meta->get_last_log_idx())
        {
            ProfileEvents::increment(ProfileEvents::KeeperSnapshotApplysFailed);
            throw Exception(
                ErrorCodes::LOGICAL_ERROR,
                "Required to apply snapshot with last log index {}, but last created snapshot was for smaller log index {}",
                s.get_last_log_idx(),
                latest_snapshot_meta->get_last_log_idx());
        }
        else if (s.get_last_log_idx() < latest_snapshot_meta->get_last_log_idx())
        {
            LOG_INFO(log, "A snapshot with a larger last log index ({}) was created, skipping applying this snapshot", latest_snapshot_meta->get_last_log_idx());
            return true;
        }

        latest_snapshot_ptr = latest_snapshot_buf;
    }

    { /// deserialize and apply snapshot to storage
        std::lock_guard lock(storage_and_responses_lock);
<<<<<<< HEAD

        SnapshotDeserializationResult snapshot_deserialization_result;
        if (latest_snapshot_ptr)
            snapshot_deserialization_result = snapshot_manager.deserializeSnapshotFromBuffer(latest_snapshot_ptr);
        else
            snapshot_deserialization_result
                = snapshot_manager.deserializeSnapshotFromBuffer(snapshot_manager.deserializeSnapshotBufferFromDisk(s.get_last_log_idx()));

=======
        auto snapshot_deserialization_result
            = snapshot_manager.deserializeSnapshotFromBuffer(snapshot_manager.deserializeSnapshotBufferFromDisk(s.get_last_log_idx()));

        /// maybe some logs were preprocessed with log idx larger than the snapshot idx
        /// we have to apply them to the new storage
        storage->applyUncommittedState(*snapshot_deserialization_result.storage, s.get_last_log_idx());
>>>>>>> 3c5bd788
        storage = std::move(snapshot_deserialization_result.storage);
        latest_snapshot_meta = snapshot_deserialization_result.snapshot_meta;
        cluster_config = snapshot_deserialization_result.cluster_config;
    }

    ProfileEvents::increment(ProfileEvents::KeeperSnapshotApplys);
    last_committed_idx = s.get_last_log_idx();
    return true;
}


void KeeperStateMachine::commit_config(const uint64_t /* log_idx */, nuraft::ptr<nuraft::cluster_config> & new_conf)
{
    std::lock_guard lock(cluster_config_lock);
    auto tmp = new_conf->serialize();
    cluster_config = ClusterConfig::deserialize(*tmp);
}

void KeeperStateMachine::rollback(uint64_t log_idx, nuraft::buffer & data)
{
    auto request_for_session = parseRequest(data, true);
    // If we received a log from an older node, use the log_idx as the zxid
    // log_idx will always be larger or equal to the zxid so we can safely do this
    // (log_idx is increased for all logs, while zxid is only increased for requests)
    if (!request_for_session->zxid)
        request_for_session->zxid = log_idx;

    rollbackRequest(*request_for_session, false);
}

void KeeperStateMachine::rollbackRequest(const KeeperStorage::RequestForSession & request_for_session, bool allow_missing)
{
    if (request_for_session.request->getOpNum() == Coordination::OpNum::SessionID)
        return;

    std::lock_guard lock(storage_and_responses_lock);
    storage->rollbackRequest(request_for_session.zxid, allow_missing);
}

void KeeperStateMachine::rollbackRequestNoLock(const KeeperStorage::RequestForSession & request_for_session, bool allow_missing)
{
    if (request_for_session.request->getOpNum() == Coordination::OpNum::SessionID)
        return;

    storage->rollbackRequest(request_for_session.zxid, allow_missing);
}

nuraft::ptr<nuraft::snapshot> KeeperStateMachine::last_snapshot()
{
    /// Just return the latest snapshot.
    std::lock_guard lock(snapshots_lock);
    return latest_snapshot_meta;
}

void KeeperStateMachine::create_snapshot(nuraft::snapshot & s, nuraft::async_result<bool>::handler_type & when_done)
{
    LOG_DEBUG(log, "Creating snapshot {}", s.get_last_log_idx());

    nuraft::ptr<nuraft::buffer> snp_buf = s.serialize();
    auto snapshot_meta_copy = nuraft::snapshot::deserialize(*snp_buf);
    CreateSnapshotTask snapshot_task;
    { /// lock storage for a short period time to turn on "snapshot mode". After that we can read consistent storage state without locking.
        std::lock_guard lock(storage_and_responses_lock);
        snapshot_task.snapshot = std::make_shared<KeeperStorageSnapshot>(storage.get(), snapshot_meta_copy, getClusterConfig());
    }

    /// create snapshot task for background execution (in snapshot thread)
    snapshot_task.create_snapshot = [this, when_done](KeeperStorageSnapshotPtr && snapshot)
    {
        nuraft::ptr<std::exception> exception(nullptr);
        bool ret = true;
        try
        {
            { /// Read storage data without locks and create snapshot
                std::lock_guard lock(snapshots_lock);

                if (latest_snapshot_meta && snapshot->snapshot_meta->get_last_log_idx() <= latest_snapshot_meta->get_last_log_idx())
                {
                    LOG_INFO(
                        log,
                        "Will not create a snapshot with last log idx {} because a snapshot with bigger last log idx ({}) is already "
                        "created",
                        snapshot->snapshot_meta->get_last_log_idx(),
                        latest_snapshot_meta->get_last_log_idx());
                }
                else
                {
                    latest_snapshot_meta = snapshot->snapshot_meta;
                    /// we rely on the fact that the snapshot disk cannot be changed during runtime
                    if (isLocalDisk(*keeper_context->getLatestSnapshotDisk()))
                    {
                        auto snapshot_info = snapshot_manager.serializeSnapshotToDisk(*snapshot);
                        latest_snapshot_info = std::move(snapshot_info);
                        latest_snapshot_buf = nullptr;
                    }
                    else
                    {
                        auto snapshot_buf = snapshot_manager.serializeSnapshotToBuffer(*snapshot);
                        auto snapshot_info = snapshot_manager.serializeSnapshotBufferToDisk(*snapshot_buf, snapshot->snapshot_meta->get_last_log_idx());
                        latest_snapshot_info = std::move(snapshot_info);
                        latest_snapshot_buf = std::move(snapshot_buf);
                    }

                    ProfileEvents::increment(ProfileEvents::KeeperSnapshotCreations);
                    LOG_DEBUG(log, "Created persistent snapshot {} with path {}", latest_snapshot_meta->get_last_log_idx(), latest_snapshot_info.path);
                }
            }

            {
                /// Destroy snapshot with lock
                std::lock_guard lock(storage_and_responses_lock);
                LOG_TRACE(log, "Clearing garbage after snapshot");
                /// Turn off "snapshot mode" and clear outdate part of storage state
                storage->clearGarbageAfterSnapshot();
                LOG_TRACE(log, "Cleared garbage after snapshot");
                snapshot.reset();
            }
        }
        catch (...)
        {
            ProfileEvents::increment(ProfileEvents::KeeperSnapshotCreationsFailed);
            LOG_TRACE(log, "Exception happened during snapshot");
            tryLogCurrentException(log);
            ret = false;
        }

        when_done(ret, exception);

        return ret ? latest_snapshot_info : SnapshotFileInfo{};
    };


    if (keeper_context->getServerState() == KeeperContext::Phase::SHUTDOWN)
    {
        LOG_INFO(log, "Creating a snapshot during shutdown because 'create_snapshot_on_exit' is enabled.");
        auto snapshot_file_info = snapshot_task.create_snapshot(std::move(snapshot_task.snapshot));

        if (!snapshot_file_info.path.empty() && snapshot_manager_s3)
        {
            LOG_INFO(log, "Uploading snapshot {} during shutdown because 'upload_snapshot_on_exit' is enabled.", snapshot_file_info.path);
            snapshot_manager_s3->uploadSnapshot(snapshot_file_info, /* asnyc_upload */ false);
        }

        return;
    }

    LOG_DEBUG(log, "In memory snapshot {} created, queueing task to flush to disk", s.get_last_log_idx());
    /// Flush snapshot to disk in a separate thread.
    if (!snapshots_queue.push(std::move(snapshot_task)))
        LOG_WARNING(log, "Cannot push snapshot task into queue");
}

void KeeperStateMachine::save_logical_snp_obj(
    nuraft::snapshot & s, uint64_t & obj_id, nuraft::buffer & data, bool /*is_first_obj*/, bool /*is_last_obj*/)
{
    LOG_DEBUG(log, "Saving snapshot {} obj_id {}", s.get_last_log_idx(), obj_id);

    /// copy snapshot meta into memory
    nuraft::ptr<nuraft::buffer> snp_buf = s.serialize();
    nuraft::ptr<nuraft::snapshot> cloned_meta = nuraft::snapshot::deserialize(*snp_buf);

    nuraft::ptr<nuraft::buffer> cloned_buffer;

    /// we rely on the fact that the snapshot disk cannot be changed during runtime
    if (!isLocalDisk(*keeper_context->getSnapshotDisk()))
        cloned_buffer = nuraft::buffer::clone(data);

    try
    {
        std::lock_guard lock(snapshots_lock);
        /// Serialize snapshot to disk
        latest_snapshot_info = snapshot_manager.serializeSnapshotBufferToDisk(data, s.get_last_log_idx());
        latest_snapshot_meta = cloned_meta;
        latest_snapshot_buf = std::move(cloned_buffer);
        LOG_DEBUG(log, "Saved snapshot {} to path {}", s.get_last_log_idx(), latest_snapshot_info.path);
        obj_id++;
        ProfileEvents::increment(ProfileEvents::KeeperSaveSnapshot);
    }
    catch (...)
    {
        tryLogCurrentException(log);
    }
}

static int bufferFromFile(Poco::Logger * log, const std::string & path, nuraft::ptr<nuraft::buffer> & data_out)
{
    if (path.empty() || !std::filesystem::exists(path))
    {
        LOG_WARNING(log, "Snapshot file {} does not exist", path);
        return -1;
    }

    int fd = ::open(path.c_str(), O_RDONLY);
    LOG_INFO(log, "Opening file {} for read_logical_snp_obj", path);
    if (fd < 0)
    {
        LOG_WARNING(log, "Error opening {}, error: {}, errno: {}", path, errnoToString(), errno);
        return errno;
    }
    auto file_size = ::lseek(fd, 0, SEEK_END);
    ::lseek(fd, 0, SEEK_SET);
    auto * chunk = reinterpret_cast<nuraft::byte *>(::mmap(nullptr, file_size, PROT_READ, MAP_FILE | MAP_SHARED, fd, 0));
    if (chunk == MAP_FAILED)
    {
        LOG_WARNING(log, "Error mmapping {}, error: {}, errno: {}", path, errnoToString(), errno);
        int err = ::close(fd);
        chassert(!err || errno == EINTR);
        return errno;
    }
    data_out = nuraft::buffer::alloc(file_size);
    data_out->put_raw(chunk, file_size);
    ::munmap(chunk, file_size);
    int err = ::close(fd);
    chassert(!err || errno == EINTR);
    return 0;
}

int KeeperStateMachine::read_logical_snp_obj(
    nuraft::snapshot & s, void *& /*user_snp_ctx*/, uint64_t obj_id, nuraft::ptr<nuraft::buffer> & data_out, bool & is_last_obj)
{
    LOG_DEBUG(log, "Reading snapshot {} obj_id {}", s.get_last_log_idx(), obj_id);

    std::lock_guard lock(snapshots_lock);
    /// Our snapshot is not equal to required. Maybe we still creating it in the background.
    /// Let's wait and NuRaft will retry this call.
    if (s.get_last_log_idx() != latest_snapshot_meta->get_last_log_idx())
    {
        LOG_WARNING(
            log,
            "Required to apply snapshot with last log index {}, but our last log index is {}. Will ignore this one and retry",
            s.get_last_log_idx(),
            latest_snapshot_meta->get_last_log_idx());
        return -1;
    }

    const auto & [path, disk] = latest_snapshot_info;
    if (isLocalDisk(*disk))
    {
        auto full_path = fs::path(disk->getPath()) / path;
        if (bufferFromFile(log, full_path, data_out))
        {
            LOG_WARNING(log, "Error reading snapshot {} from {}", s.get_last_log_idx(), full_path);
            return -1;
        }
    }
    else
    {
        chassert(latest_snapshot_buf);
        data_out = nuraft::buffer::clone(*latest_snapshot_buf);
    }

    is_last_obj = true;
    ProfileEvents::increment(ProfileEvents::KeeperReadSnapshot);

    return 1;
}

void KeeperStateMachine::processReadRequest(const KeeperStorage::RequestForSession & request_for_session)
{
    /// Pure local request, just process it with storage
    std::lock_guard lock(storage_and_responses_lock);
    auto responses = storage->processRequest(
        request_for_session.request, request_for_session.session_id, std::nullopt, true /*check_acl*/, true /*is_local*/);
    for (const auto & response : responses)
        if (!responses_queue.push(response))
            LOG_WARNING(log, "Failed to push response with session id {} to the queue, probably because of shutdown", response.session_id);
}

void KeeperStateMachine::shutdownStorage()
{
    std::lock_guard lock(storage_and_responses_lock);
    storage->finalize();
}

std::vector<int64_t> KeeperStateMachine::getDeadSessions()
{
    std::lock_guard lock(storage_and_responses_lock);
    return storage->getDeadSessions();
}

int64_t KeeperStateMachine::getNextZxid() const
{
    std::lock_guard lock(storage_and_responses_lock);
    return storage->getNextZXID();
}

KeeperStorage::Digest KeeperStateMachine::getNodesDigest() const
{
    std::lock_guard lock(storage_and_responses_lock);
    return storage->getNodesDigest(false);
}

uint64_t KeeperStateMachine::getLastProcessedZxid() const
{
    std::lock_guard lock(storage_and_responses_lock);
    return storage->getZXID();
}

uint64_t KeeperStateMachine::getNodesCount() const
{
    std::lock_guard lock(storage_and_responses_lock);
    return storage->getNodesCount();
}

uint64_t KeeperStateMachine::getTotalWatchesCount() const
{
    std::lock_guard lock(storage_and_responses_lock);
    return storage->getTotalWatchesCount();
}

uint64_t KeeperStateMachine::getWatchedPathsCount() const
{
    std::lock_guard lock(storage_and_responses_lock);
    return storage->getWatchedPathsCount();
}

uint64_t KeeperStateMachine::getSessionsWithWatchesCount() const
{
    std::lock_guard lock(storage_and_responses_lock);
    return storage->getSessionsWithWatchesCount();
}

uint64_t KeeperStateMachine::getTotalEphemeralNodesCount() const
{
    std::lock_guard lock(storage_and_responses_lock);
    return storage->getTotalEphemeralNodesCount();
}

uint64_t KeeperStateMachine::getSessionWithEphemeralNodesCount() const
{
    std::lock_guard lock(storage_and_responses_lock);
    return storage->getSessionWithEphemeralNodesCount();
}

void KeeperStateMachine::dumpWatches(WriteBufferFromOwnString & buf) const
{
    std::lock_guard lock(storage_and_responses_lock);
    storage->dumpWatches(buf);
}

void KeeperStateMachine::dumpWatchesByPath(WriteBufferFromOwnString & buf) const
{
    std::lock_guard lock(storage_and_responses_lock);
    storage->dumpWatchesByPath(buf);
}

void KeeperStateMachine::dumpSessionsAndEphemerals(WriteBufferFromOwnString & buf) const
{
    std::lock_guard lock(storage_and_responses_lock);
    storage->dumpSessionsAndEphemerals(buf);
}

uint64_t KeeperStateMachine::getApproximateDataSize() const
{
    std::lock_guard lock(storage_and_responses_lock);
    return storage->getApproximateDataSize();
}

uint64_t KeeperStateMachine::getKeyArenaSize() const
{
    std::lock_guard lock(storage_and_responses_lock);
    return storage->getArenaDataSize();
}

uint64_t KeeperStateMachine::getLatestSnapshotBufSize() const
{
    std::lock_guard lock(snapshots_lock);
    if (latest_snapshot_buf)
        return latest_snapshot_buf->size();
    return 0;
}

ClusterConfigPtr KeeperStateMachine::getClusterConfig() const
{
    std::lock_guard lock(cluster_config_lock);
    if (cluster_config)
    {
        /// dumb way to return copy...
        auto tmp = cluster_config->serialize();
        return ClusterConfig::deserialize(*tmp);
    }
    return nullptr;
}

void KeeperStateMachine::recalculateStorageStats()
{
    std::lock_guard lock(storage_and_responses_lock);
    LOG_INFO(log, "Recalculating storage stats");
    storage->recalculateStats();
    LOG_INFO(log, "Done recalculating storage stats");
}

}<|MERGE_RESOLUTION|>--- conflicted
+++ resolved
@@ -381,7 +381,6 @@
 
     { /// deserialize and apply snapshot to storage
         std::lock_guard lock(storage_and_responses_lock);
-<<<<<<< HEAD
 
         SnapshotDeserializationResult snapshot_deserialization_result;
         if (latest_snapshot_ptr)
@@ -390,14 +389,9 @@
             snapshot_deserialization_result
                 = snapshot_manager.deserializeSnapshotFromBuffer(snapshot_manager.deserializeSnapshotBufferFromDisk(s.get_last_log_idx()));
 
-=======
-        auto snapshot_deserialization_result
-            = snapshot_manager.deserializeSnapshotFromBuffer(snapshot_manager.deserializeSnapshotBufferFromDisk(s.get_last_log_idx()));
-
         /// maybe some logs were preprocessed with log idx larger than the snapshot idx
         /// we have to apply them to the new storage
         storage->applyUncommittedState(*snapshot_deserialization_result.storage, s.get_last_log_idx());
->>>>>>> 3c5bd788
         storage = std::move(snapshot_deserialization_result.storage);
         latest_snapshot_meta = snapshot_deserialization_result.snapshot_meta;
         cluster_config = snapshot_deserialization_result.cluster_config;
