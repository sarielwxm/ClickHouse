# rebuild in #33610
# docker build -t clickhouse/stateless-test .
ARG FROM_TAG=latest
FROM clickhouse/test-base:$FROM_TAG

ARG odbc_driver_url="https://github.com/ClickHouse/clickhouse-odbc/releases/download/v1.1.4.20200302/clickhouse-odbc-1.1.4-Linux.tar.gz"

RUN apt-get update -y \
    && env DEBIAN_FRONTEND=noninteractive \
        apt-get install --yes --no-install-recommends \
            brotli \
            expect \
            zstd \
            lsof \
            ncdu \
            netcat-openbsd \
            openssl \
            protobuf-compiler \
            python3 \
            python3-lxml \
            python3-requests \
            python3-termcolor \
            python3-pip \
            qemu-user-static \
            sudo \
            # golang version 1.13 on Ubuntu 20 is enough for tests
            golang \
            telnet \
            tree \
            unixodbc \
            wget \
            mysql-client=8.0* \
            postgresql-client \
            sqlite3 \
<<<<<<< HEAD
            rustc \
            cargo \
            awscli
=======
            awscli \
            openjdk-11-jre-headless \
            rpm2cpio \
            cpio

>>>>>>> e39e5adf

RUN pip3 install numpy scipy pandas Jinja2

RUN mkdir -p /tmp/clickhouse-odbc-tmp \
   && wget -nv -O - ${odbc_driver_url} | tar --strip-components=1 -xz -C /tmp/clickhouse-odbc-tmp \
   && cp /tmp/clickhouse-odbc-tmp/lib64/*.so /usr/local/lib/ \
   && odbcinst -i -d -f /tmp/clickhouse-odbc-tmp/share/doc/clickhouse-odbc/config/odbcinst.ini.sample \
   && odbcinst -i -s -l -f /tmp/clickhouse-odbc-tmp/share/doc/clickhouse-odbc/config/odbc.ini.sample \
   && rm -rf /tmp/clickhouse-odbc-tmp

ENV TZ=Europe/Moscow
RUN ln -snf /usr/share/zoneinfo/$TZ /etc/localtime && echo $TZ > /etc/timezone

ENV NUM_TRIES=1
ENV MAX_RUN_TIME=0

ARG TARGETARCH

# Download Minio-related binaries
RUN arch=${TARGETARCH:-amd64} \
    && if [ "$arch" = "amd64" ] ; then wget "https://dl.min.io/server/minio/release/linux-${arch}/archive/minio-20220103182258.0.0.x86_64.rpm"; else wget "https://dl.min.io/server/minio/release/linux-${arch}/archive/minio-20220103182258.0.0.aarch64.rpm" ; fi \
    && wget "https://dl.min.io/client/mc/release/linux-${arch}/mc" \
    && chmod +x ./mc


RUN wget 'https://dlcdn.apache.org/hadoop/common/hadoop-3.3.1/hadoop-3.3.1.tar.gz' \
    && tar -xvf hadoop-3.3.1.tar.gz \
    && rm -rf hadoop-3.3.1.tar.gz

ENV MINIO_ROOT_USER="clickhouse"
ENV MINIO_ROOT_PASSWORD="clickhouse"
ENV EXPORT_S3_STORAGE_POLICIES=1

COPY run.sh /
COPY setup_minio.sh /
COPY setup_hdfs_minicluster.sh /
CMD ["/bin/bash", "/run.sh"]<|MERGE_RESOLUTION|>--- conflicted
+++ resolved
@@ -32,17 +32,12 @@
             mysql-client=8.0* \
             postgresql-client \
             sqlite3 \
-<<<<<<< HEAD
             rustc \
             cargo \
-            awscli
-=======
             awscli \
             openjdk-11-jre-headless \
             rpm2cpio \
             cpio
-
->>>>>>> e39e5adf
 
 RUN pip3 install numpy scipy pandas Jinja2
 
