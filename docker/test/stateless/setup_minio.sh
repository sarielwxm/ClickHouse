#!/bin/bash

set -euxf -o pipefail

export MINIO_ROOT_USER=${MINIO_ROOT_USER:-clickhouse}
export MINIO_ROOT_PASSWORD=${MINIO_ROOT_PASSWORD:-clickhouse}

usage() {
  echo $"Usage: $0 <stateful|stateless> <test_path> (default path: /usr/share/clickhouse-test)"
  exit 1
}

check_arg() {
  local query_dir
  if [ ! $# -eq 1 ]; then
    if [ ! $# -eq 2 ]; then
      echo "ERROR: need either one or two arguments, <stateful|stateless> <test_path> (default path: /usr/share/clickhouse-test)"
      usage
    fi
  fi
  case "$1" in
    stateless)
      query_dir="0_stateless"
      ;;
    stateful)
      query_dir="1_stateful"
      ;;
    *)
      echo "unknown test type ${test_type}"
      usage
      ;;
  esac
  echo ${query_dir}
}

find_arch() {
  local arch
  case $(uname -m) in
    x86_64)
      arch="amd64"
      ;;
    aarch64)
      arch="arm64"
      ;;
    *)
      echo "unknown architecture $(uname -m)";
      exit 1
      ;;
  esac
<<<<<<< HEAD
  echo 'MinIO binary not found, downloading...'

  BINARY_TYPE=$(uname -s | tr '[:upper:]' '[:lower:]')

  wget "https://dl.min.io/server/minio/release/${BINARY_TYPE}-${BIN_ARCH}/archive/minio.RELEASE.${MINIO_SERVER_VERSION}" -O ./minio \
    && wget "https://dl.min.io/client/mc/release/${BINARY_TYPE}-${BIN_ARCH}/archive/mc.RELEASE.${MINIO_CLIENT_VERSION}" -O ./mc \
    && chmod +x ./mc ./minio
fi

MINIO_ROOT_USER=${MINIO_ROOT_USER:-clickhouse}
MINIO_ROOT_PASSWORD=${MINIO_ROOT_PASSWORD:-clickhouse}

./minio --version
./minio server --address ":11111" ./minio_data &

i=0
while ! curl -v --silent http://localhost:11111 2>&1 | rg AccessDenied
do
  if [[ $i == 60 ]]; then
    echo "Failed to setup minio"
    exit 0
=======
  echo ${arch}
}

find_os() {
  local os
  os=$(uname -s | tr '[:upper:]' '[:lower:]')
  echo "${os}"
}

download_minio() {
  local os
  local arch
  local minio_server_version=${MINIO_SERVER_VERSION:-2022-09-07T22-25-02Z}
  local minio_client_version=${MINIO_CLIENT_VERSION:-2022-08-28T20-08-11Z}

  os=$(find_os)
  arch=$(find_arch)
  wget "https://dl.min.io/server/minio/release/${os}-${arch}/archive/minio.RELEASE.${minio_server_version}" -O ./minio
  wget "https://dl.min.io/client/mc/release/${os}-${arch}/archive/mc.RELEASE.${minio_client_version}" -O ./mc
  chmod +x ./mc ./minio
}

start_minio() {
  mkdir -p ./minio_data
  ./minio --version
  ./minio server --address ":11111" ./minio_data &
  wait_for_it
  lsof -i :11111
  sleep 5
}

setup_minio() {
  local test_type=$1
  ./mc alias set clickminio http://localhost:11111 clickhouse clickhouse
  ./mc admin user add clickminio test testtest
  ./mc admin policy set clickminio readwrite user=test
  ./mc mb clickminio/test
  if [ "$test_type" = "stateless" ]; then
    ./mc policy set public clickminio/test
>>>>>>> bdd3ef89
  fi
}

# uploads data to minio, by default after unpacking all tests
# will be in /usr/share/clickhouse-test/queries
upload_data() {
  local query_dir=$1
  local test_path=$2
  local data_path=${test_path}/queries/${query_dir}/data_minio

  # iterating over globs will cause redundant file variable to be
  # a path to a file, not a filename
  # shellcheck disable=SC2045
  for file in $(ls "${data_path}"); do
    echo "${file}";
    ./mc cp "${data_path}"/"${file}" clickminio/test/"${file}";
  done
}

setup_aws_credentials() {
  local minio_root_user=${MINIO_ROOT_USER:-clickhouse}
  local minio_root_password=${MINIO_ROOT_PASSWORD:-clickhouse}
  mkdir -p ~/.aws
  cat <<EOT >> ~/.aws/credentials
[default]
aws_access_key_id=${minio_root_user}
aws_secret_access_key=${minio_root_password}
EOT
}

wait_for_it() {
  local counter=0
  local max_counter=60
  local url="http://localhost:11111"
  local params=(
    --silent
    --verbose
  )
  while ! curl "${params[@]}" "${url}" 2>&1 | grep AccessDenied
  do
    if [[ ${counter} == "${max_counter}" ]]; then
      echo "failed to setup minio"
      exit 0
    fi
    echo "trying to connect to minio"
    sleep 1
    counter=$((counter + 1))
  done
}

main() {
  local query_dir
  query_dir=$(check_arg "$@")
  if [ ! -f ./minio ]; then
    download_minio
  fi
  start_minio
  setup_minio "$1"
  upload_data "${query_dir}" "${2:-/usr/share/clickhouse-test}"
  setup_aws_credentials
}

main "$@"<|MERGE_RESOLUTION|>--- conflicted
+++ resolved
@@ -47,29 +47,6 @@
       exit 1
       ;;
   esac
-<<<<<<< HEAD
-  echo 'MinIO binary not found, downloading...'
-
-  BINARY_TYPE=$(uname -s | tr '[:upper:]' '[:lower:]')
-
-  wget "https://dl.min.io/server/minio/release/${BINARY_TYPE}-${BIN_ARCH}/archive/minio.RELEASE.${MINIO_SERVER_VERSION}" -O ./minio \
-    && wget "https://dl.min.io/client/mc/release/${BINARY_TYPE}-${BIN_ARCH}/archive/mc.RELEASE.${MINIO_CLIENT_VERSION}" -O ./mc \
-    && chmod +x ./mc ./minio
-fi
-
-MINIO_ROOT_USER=${MINIO_ROOT_USER:-clickhouse}
-MINIO_ROOT_PASSWORD=${MINIO_ROOT_PASSWORD:-clickhouse}
-
-./minio --version
-./minio server --address ":11111" ./minio_data &
-
-i=0
-while ! curl -v --silent http://localhost:11111 2>&1 | rg AccessDenied
-do
-  if [[ $i == 60 ]]; then
-    echo "Failed to setup minio"
-    exit 0
-=======
   echo ${arch}
 }
 
@@ -109,7 +86,6 @@
   ./mc mb clickminio/test
   if [ "$test_type" = "stateless" ]; then
     ./mc policy set public clickminio/test
->>>>>>> bdd3ef89
   fi
 }
 
