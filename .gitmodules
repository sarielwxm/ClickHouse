[submodule "contrib/zstd"]
	path = contrib/zstd
	url = https://github.com/facebook/zstd
[submodule "contrib/lz4"]
	path = contrib/lz4
	url = https://github.com/lz4/lz4
[submodule "contrib/librdkafka"]
	path = contrib/librdkafka
	url = https://github.com/ClickHouse/librdkafka
[submodule "contrib/cctz"]
	path = contrib/cctz
	url = https://github.com/ClickHouse/cctz
[submodule "contrib/zlib-ng"]
	path = contrib/zlib-ng
	url = https://github.com/ClickHouse/zlib-ng
	branch = clickhouse-2.0.x
[submodule "contrib/googletest"]
	path = contrib/googletest
	url = https://github.com/google/googletest
[submodule "contrib/capnproto"]
	path = contrib/capnproto
	url = https://github.com/capnproto/capnproto
[submodule "contrib/double-conversion"]
	path = contrib/double-conversion
	url = https://github.com/google/double-conversion
[submodule "contrib/re2"]
	path = contrib/re2
	url = https://github.com/google/re2
[submodule "contrib/mariadb-connector-c"]
	path = contrib/mariadb-connector-c
	url = https://github.com/ClickHouse/mariadb-connector-c
[submodule "contrib/jemalloc"]
	path = contrib/jemalloc
	url = https://github.com/jemalloc/jemalloc
[submodule "contrib/unixodbc"]
	path = contrib/unixodbc
	url = https://github.com/ClickHouse/UnixODBC
[submodule "contrib/protobuf"]
	path = contrib/protobuf
	url = https://github.com/ClickHouse/protobuf
	branch = v3.13.0.1
[submodule "contrib/boost"]
	path = contrib/boost
	url = https://github.com/ClickHouse/boost
[submodule "contrib/base64"]
	path = contrib/base64
	url = https://github.com/ClickHouse/Turbo-Base64
[submodule "contrib/arrow"]
	path = contrib/arrow
	url = https://github.com/ClickHouse/arrow
	branch = blessed/release-6.0.1
[submodule "contrib/thrift"]
	path = contrib/thrift
	url = https://github.com/apache/thrift
[submodule "contrib/libhdfs3"]
	path = contrib/libhdfs3
	url = https://github.com/ClickHouse/libhdfs3
[submodule "contrib/libxml2"]
	path = contrib/libxml2
	url = https://github.com/GNOME/libxml2
[submodule "contrib/libgsasl"]
	path = contrib/libgsasl
	url = https://github.com/ClickHouse/libgsasl
[submodule "contrib/snappy"]
	path = contrib/snappy
	url = https://github.com/ClickHouse/snappy
[submodule "contrib/cppkafka"]
	path = contrib/cppkafka
	url = https://github.com/mfontanini/cppkafka
[submodule "contrib/brotli"]
	path = contrib/brotli
	url = https://github.com/google/brotli
[submodule "contrib/h3"]
	path = contrib/h3
	url = https://github.com/ClickHouse/h3
[submodule "contrib/libunwind"]
	path = contrib/libunwind
	url = https://github.com/ClickHouse/libunwind
[submodule "contrib/simdjson"]
	path = contrib/simdjson
	url = https://github.com/simdjson/simdjson
[submodule "contrib/rapidjson"]
	path = contrib/rapidjson
	url = https://github.com/ClickHouse/rapidjson
[submodule "contrib/fastops"]
	path = contrib/fastops
	url = https://github.com/ClickHouse/fastops
[submodule "contrib/orc"]
	path = contrib/orc
	url = https://github.com/ClickHouse/orc
[submodule "contrib/sparsehash-c11"]
	path = contrib/sparsehash-c11
	url = https://github.com/sparsehash/sparsehash-c11
[submodule "contrib/grpc"]
	path = contrib/grpc
	url = https://github.com/ClickHouse/grpc
	branch = v1.33.2
[submodule "contrib/aws"]
	path = contrib/aws
	url = https://github.com/ClickHouse/aws-sdk-cpp
[submodule "aws-c-event-stream"]
	path = contrib/aws-c-event-stream
	url = https://github.com/awslabs/aws-c-event-stream
[submodule "aws-c-common"]
	path = contrib/aws-c-common
	url = https://github.com/ClickHouse/aws-c-common
[submodule "aws-checksums"]
	path = contrib/aws-checksums
	url = https://github.com/awslabs/aws-checksums
[submodule "contrib/curl"]
	path = contrib/curl
	url = https://github.com/curl/curl
[submodule "contrib/icudata"]
	path = contrib/icudata
	url = https://github.com/ClickHouse/icudata
[submodule "contrib/icu"]
	path = contrib/icu
	url = https://github.com/unicode-org/icu
[submodule "contrib/flatbuffers"]
	path = contrib/flatbuffers
	url = https://github.com/ClickHouse/flatbuffers
[submodule "contrib/replxx"]
	path = contrib/replxx
	url = https://github.com/ClickHouse/replxx
[submodule "contrib/avro"]
	path = contrib/avro
	url = https://github.com/ClickHouse/avro
	ignore = untracked
[submodule "contrib/msgpack-c"]
	path = contrib/msgpack-c
	url = https://github.com/msgpack/msgpack-c
[submodule "contrib/libcpuid"]
	path = contrib/libcpuid
	url = https://github.com/ClickHouse/libcpuid
[submodule "contrib/openldap"]
	path = contrib/openldap
	url = https://github.com/ClickHouse/openldap
[submodule "contrib/AMQP-CPP"]
	path = contrib/AMQP-CPP
	url = https://github.com/ClickHouse/AMQP-CPP
[submodule "contrib/cassandra"]
	path = contrib/cassandra
	url = https://github.com/ClickHouse/cpp-driver
	branch = clickhouse
[submodule "contrib/libuv"]
	path = contrib/libuv
	url = https://github.com/ClickHouse/libuv
	branch = clickhouse
[submodule "contrib/fmtlib"]
	path = contrib/fmtlib
	url = https://github.com/fmtlib/fmt
[submodule "contrib/sentry-native"]
	path = contrib/sentry-native
	url = https://github.com/ClickHouse/sentry-native
[submodule "contrib/krb5"]
	path = contrib/krb5
	url = https://github.com/ClickHouse/krb5
[submodule "contrib/cyrus-sasl"]
	path = contrib/cyrus-sasl
	url = https://github.com/ClickHouse/cyrus-sasl
	branch = cyrus-sasl-2.1
[submodule "contrib/croaring"]
	path = contrib/croaring
	url = https://github.com/RoaringBitmap/CRoaring
	branch = v0.2.66
[submodule "contrib/miniselect"]
	path = contrib/miniselect
	url = https://github.com/danlark1/miniselect
[submodule "contrib/rocksdb"]
	path = contrib/rocksdb
	url = https://github.com/ClickHouse/rocksdb
[submodule "contrib/xz"]
	path = contrib/xz
	url = https://github.com/xz-mirror/xz
[submodule "contrib/abseil-cpp"]
	path = contrib/abseil-cpp
	url = https://github.com/abseil/abseil-cpp
	branch = lts_2021_11_02
[submodule "contrib/dragonbox"]
	path = contrib/dragonbox
	url = https://github.com/ClickHouse/dragonbox
[submodule "contrib/fast_float"]
	path = contrib/fast_float
	url = https://github.com/fastfloat/fast_float
[submodule "contrib/libpq"]
	path = contrib/libpq
	url = https://github.com/ClickHouse/libpq
[submodule "contrib/boringssl"]
	path = contrib/boringssl
	url = https://github.com/ClickHouse/boringssl
	branch = unknown_branch_from_artur
[submodule "contrib/NuRaft"]
	path = contrib/NuRaft
	url = https://github.com/ClickHouse/NuRaft
[submodule "contrib/nanodbc"]
	path = contrib/nanodbc
	url = https://github.com/ClickHouse/nanodbc
[submodule "contrib/datasketches-cpp"]
	path = contrib/datasketches-cpp
	url = https://github.com/ClickHouse/datasketches-cpp
[submodule "contrib/yaml-cpp"]
	path = contrib/yaml-cpp
	url = https://github.com/ClickHouse/yaml-cpp
[submodule "contrib/cld2"]
	path = contrib/cld2
	url = https://github.com/ClickHouse/cld2
[submodule "contrib/libstemmer_c"]
	path = contrib/libstemmer_c
	url = https://github.com/ClickHouse/libstemmer_c
[submodule "contrib/wordnet-blast"]
	path = contrib/wordnet-blast
	url = https://github.com/ClickHouse/wordnet-blast
[submodule "contrib/lemmagen-c"]
	path = contrib/lemmagen-c
	url = https://github.com/ClickHouse/lemmagen-c
[submodule "contrib/libpqxx"]
	path = contrib/libpqxx
	url = https://github.com/ClickHouse/libpqxx
[submodule "contrib/sqlite-amalgamation"]
	path = contrib/sqlite-amalgamation
	url = https://github.com/ClickHouse/sqlite-amalgamation
[submodule "contrib/s2geometry"]
	path = contrib/s2geometry
	url = https://github.com/ClickHouse/s2geometry
[submodule "contrib/bzip2"]
	path = contrib/bzip2
	url = https://github.com/ClickHouse/bzip2
[submodule "contrib/magic_enum"]
	path = contrib/magic_enum
	url = https://github.com/Neargye/magic_enum
[submodule "contrib/libprotobuf-mutator"]
	path = contrib/libprotobuf-mutator
	url = https://github.com/google/libprotobuf-mutator
[submodule "contrib/sysroot"]
	path = contrib/sysroot
	url = https://github.com/ClickHouse/sysroot
[submodule "contrib/nlp-data"]
	path = contrib/nlp-data
	url = https://github.com/ClickHouse/nlp-data
[submodule "contrib/hive-metastore"]
	path = contrib/hive-metastore
	url = https://github.com/ClickHouse/hive-metastore
[submodule "contrib/azure"]
	path = contrib/azure
	url = https://github.com/ClickHouse/azure-sdk-for-cpp
[submodule "contrib/minizip-ng"]
	path = contrib/minizip-ng
	url = https://github.com/zlib-ng/minizip-ng
[submodule "contrib/annoy"]
	path = contrib/annoy
	url = https://github.com/ClickHouse/annoy
	branch = ClickHouse-master
[submodule "contrib/qpl"]
	path = contrib/qpl
	url = https://github.com/intel/qpl
[submodule "contrib/idxd-config"]
	path = contrib/idxd-config
	url = https://github.com/intel/idxd-config
[submodule "contrib/wyhash"]
	path = contrib/wyhash
	url = https://github.com/wangyi-fudan/wyhash
[submodule "contrib/hashidsxx"]
	path = contrib/hashidsxx
	url = https://github.com/schoentoon/hashidsxx
[submodule "contrib/nats-io"]
	path = contrib/nats-io
	url = https://github.com/ClickHouse/nats.c
[submodule "contrib/vectorscan"]
	path = contrib/vectorscan
	url = https://github.com/VectorCamp/vectorscan
[submodule "contrib/c-ares"]
	path = contrib/c-ares
	url = https://github.com/ClickHouse/c-ares
[submodule "contrib/llvm-project"]
	path = contrib/llvm-project
	url = https://github.com/ClickHouse/llvm-project
[submodule "contrib/corrosion"]
	path = contrib/corrosion
	url = https://github.com/corrosion-rs/corrosion
[submodule "contrib/morton-nd"]
	path = contrib/morton-nd
	url = https://github.com/morton-nd/morton-nd
[submodule "contrib/xxHash"]
	path = contrib/xxHash
	url = https://github.com/Cyan4973/xxHash
[submodule "contrib/crc32-s390x"]
	path = contrib/crc32-s390x
	url = https://github.com/linux-on-ibm-z/crc32-s390x
[submodule "contrib/openssl"]
	path = contrib/openssl
	url = https://github.com/openssl/openssl
	branch = openssl-3.0
[submodule "contrib/google-benchmark"]
	path = contrib/google-benchmark
	url = https://github.com/google/benchmark
[submodule "contrib/libdivide"]
	path = contrib/libdivide
	url = https://github.com/ridiculousfish/libdivide
[submodule "contrib/ulid-c"]
	path = contrib/ulid-c
	url = https://github.com/ClickHouse/ulid-c.git
[submodule "contrib/aws-crt-cpp"]
	path = contrib/aws-crt-cpp
	url = https://github.com/ClickHouse/aws-crt-cpp
[submodule "contrib/aws-c-io"]
	path = contrib/aws-c-io
	url = https://github.com/ClickHouse/aws-c-io
[submodule "contrib/aws-c-mqtt"]
	path = contrib/aws-c-mqtt
	url = https://github.com/awslabs/aws-c-mqtt
[submodule "contrib/aws-c-auth"]
	path = contrib/aws-c-auth
	url = https://github.com/awslabs/aws-c-auth
[submodule "contrib/aws-c-cal"]
	path = contrib/aws-c-cal
	url = https://github.com/ClickHouse/aws-c-cal
[submodule "contrib/aws-c-sdkutils"]
	path = contrib/aws-c-sdkutils
	url = https://github.com/awslabs/aws-c-sdkutils
[submodule "contrib/aws-c-http"]
	path = contrib/aws-c-http
	url = https://github.com/awslabs/aws-c-http
[submodule "contrib/aws-c-s3"]
	path = contrib/aws-c-s3
	url = https://github.com/awslabs/aws-c-s3
[submodule "contrib/aws-c-compression"]
	path = contrib/aws-c-compression
	url = https://github.com/awslabs/aws-c-compression
[submodule "contrib/aws-s2n-tls"]
	path = contrib/aws-s2n-tls
	url = https://github.com/ClickHouse/s2n-tls
[submodule "contrib/crc32-vpmsum"]
	path = contrib/crc32-vpmsum
	url = https://github.com/antonblanchard/crc32-vpmsum.git
[submodule "contrib/liburing"]
	path = contrib/liburing
	url = https://github.com/axboe/liburing
<<<<<<< HEAD
[submodule "contrib/libfiu"]
	path = contrib/libfiu
	url = https://github.com/albertito/libfiu.git
=======
[submodule "contrib/isa-l"]
	path = contrib/isa-l
	url = https://github.com/ClickHouse/isa-l.git
>>>>>>> 66847386
<|MERGE_RESOLUTION|>--- conflicted
+++ resolved
@@ -335,12 +335,9 @@
 [submodule "contrib/liburing"]
 	path = contrib/liburing
 	url = https://github.com/axboe/liburing
-<<<<<<< HEAD
 [submodule "contrib/libfiu"]
 	path = contrib/libfiu
 	url = https://github.com/albertito/libfiu.git
-=======
 [submodule "contrib/isa-l"]
 	path = contrib/isa-l
-	url = https://github.com/ClickHouse/isa-l.git
->>>>>>> 66847386
+	url = https://github.com/ClickHouse/isa-l.git